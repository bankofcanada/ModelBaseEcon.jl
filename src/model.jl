##################################################################################
# This file is part of ModelBaseEcon.jl
# BSD 3-Clause License
# Copyright (c) 2020-2023, Bank of Canada
# All rights reserved.
##################################################################################

export Model

const defaultoptions = Options(
    shift=10,
    substitutions=false,
    tol=1e-10,
    maxiter=20,
    verbose=false,
    variant=:default,
    warn=Options(no_t=true)
)

"""
    mutable struct ModelFlags ⋯ end

Model flags include
* `ssZeroSlope` - Set to `true` to instruct the solvers that all variables have
  zero slope in steady state and final conditions. In other words the model is
  stationary.
"""
mutable struct ModelFlags
    linear::Bool
    ssZeroSlope::Bool
    ModelFlags() = new(false, false)
end

Base.show(io::IO, ::MIME"text/plain", flags::ModelFlags) = show(io, flags)
function Base.show(io::IO, flags::ModelFlags)
    names, values = [], []
    for f in fieldnames(ModelFlags)
        push!(names, string(f))
        push!(values, getfield(flags, f))
    end
    align = maximum(length, names) + 3
    println(io, "ModelFlags")
    for (n, v) in zip(names, values)
        println(io, lpad(n, align), " = ", v)
    end
end

"""
    mutable struct Model <: AbstractModel ⋯ end

Data structure that represents a macroeconomic model.
"""
mutable struct Model <: AbstractModel
    "Options are various hyper-parameters for tuning the algorithms"
    options::Options
    "Flags contain meta information about the type of model"
    flags::ModelFlags
    sstate::SteadyStateData
    dynss::Bool
    #### Inputs from user
    # transition variables
    variables::Vector{ModelVariable}
    # shock variables
    shocks::Vector{ModelVariable}
    # transition equations
<<<<<<< HEAD
    equations::OrderedDict{Symbol,Equation}
    # parameters 
=======
    equations::Vector{Equation}
    # parameters
>>>>>>> 3d3a4964
    parameters::Parameters
    # auto-exogenize mapping of variables and shocks
    autoexogenize::Dict{Symbol,Symbol}
    #### Things we compute
    maxlag::Int
    maxlead::Int
    # auxiliary variables
    auxvars::Vector{ModelVariable}
    # auxiliary equations
    auxeqns::OrderedDict{Symbol,Equation}
    # data related to evaluating residuals and Jacobian of the model equations
    evaldata::LittleDictVec{Symbol,AbstractModelEvaluationData}
    # data slot to be used by the solver (in StateSpaceEcon)
    solverdata::LittleDictVec{Symbol,Any}
    #
    # constructor of an empty model
    Model(opts::Options) = new(merge(defaultoptions, opts),
        ModelFlags(), SteadyStateData(), false, [], [], OrderedDict{Symbol,Equation}(), Parameters(), Dict(), 0, 0, [], OrderedDict{Symbol,Equation}(),
        LittleDict{Symbol,AbstractModelEvaluationData}(), LittleDict{Symbol,Any}())
    Model() = new(deepcopy(defaultoptions),
        ModelFlags(), SteadyStateData(), false, [], [], OrderedDict{Symbol,Equation}(), Parameters(), Dict(), 0, 0, [], OrderedDict{Symbol,Equation}(),
        LittleDict{Symbol,AbstractModelEvaluationData}(), LittleDict{Symbol,Any}())
end

auxvars(model::Model) = getfield(model, :auxvars)
nauxvars(model::Model) = length(auxvars(model))

# We have to specialize allvars() nallvars() because we have auxvars here
allvars(model::Model) = vcat(variables(model), shocks(model), auxvars(model))
nallvars(model::Model) = length(variables(model)) + length(shocks(model)) + length(auxvars(model))

# alleqns(model::Model) = vcat(collect(values(equations(model))), collect(values(getfield(model, :auxeqns))))
alleqns(model::Model) = OrderedDict{Symbol,Equation}(key => eqn for (key, eqn) in vcat(pairs(equations(model))..., pairs(getfield(model, :auxeqns))...))
nalleqns(model::Model) = length(equations(model)) + length(getfield(model, :auxeqns))

hasevaldata(model::Model, variant::Symbol) = haskey(model.evaldata, variant)
function getevaldata(model::Model, variant::Symbol=model.options.variant, errorwhenmissing::Bool=true)
    ed = get(model.evaldata, variant, missing)
    if errorwhenmissing && ed === missing
        variant === :default && modelerror(ModelNotInitError)
        modelerror(EvalDataNotFound, variant)
    end
    return ed
end
function setevaldata!(model::Model; kwargs...)
    for (key, value) in kwargs
        push!(model.evaldata, key => value)
        model.options.variant = key
    end
    return nothing
end

function get_var_to_idx(model::Model)
    med = getevaldata(model, :default, false)
    if ismissing(med)
        return _make_var_to_idx(model.allvars)
    else
        return med.var_to_idx
    end
end

hassolverdata(model::Model, solver::Symbol) = haskey(model.solverdata, solver)
function getsolverdata(model::Model, solver::Symbol, errorwhenmissing::Bool=true)
    sd = get(model.solverdata, solver, missing)
    if errorwhenmissing && sd === missing
        modelerror(SolverDataNotFound, solver)
    end
    return sd
end
setsolverdata!(model::Model; kwargs...) = push!(model.solverdata, (key => value for (key, value) in kwargs)...)

################################################################
# Specialize Options methods to the Model type

OptionsMod.getoption(model::Model; kwargs...) = getoption(model.options; kwargs...)
OptionsMod.getoption(model::Model, name::Symbol, default) = getoption(model.options, name, default)
OptionsMod.getoption(model::Model, name::AS, default) where {AS<:AbstractString} = getoption(model.options, name, default)

OptionsMod.getoption!(model::Model; kwargs...) = getoption!(model.options; kwargs...)
OptionsMod.getoption!(model::Model, name::Symbol, default) = getoption!(model.options, name, default)
OptionsMod.getoption!(model::Model, name::AS, default) where {AS<:AbstractString} = getoption!(model.options, name, default)

OptionsMod.setoption!(model::Model; kwargs...) = setoption!(model.options; kwargs...)
OptionsMod.setoption!(model::Model, name::Symbol, value) = setoption!(model.options, name, value)
OptionsMod.setoption!(model::Model, name::AS, value) where {AS<:AbstractString} = setoption!(model.options, name, value)
OptionsMod.setoption!(f::Function, model::Model) = (f(model.options); model.options)


################################################################
# Implement access to options and flags and a few other computed properties

function Base.getproperty(model::Model, name::Symbol)
    if name ∈ fieldnames(Model)
        return getfield(model, name)
    end
    if name == :nvars
        return length(getfield(model, :variables))
    elseif name == :nshks
        return length(getfield(model, :shocks))
    elseif name == :nauxs
        return length(getfield(model, :auxvars))
    elseif name == :allvars
        return vcat(getfield(model, :variables), getfield(model, :shocks), getfield(model, :auxvars))
    elseif name == :nvarshks
        return length(getfield(model, :shocks)) + length(getfield(model, :variables))
    elseif name == :varshks
        return vcat(getfield(model, :variables), getfield(model, :shocks))
    elseif name == :exogenous
        return filter(isexog, getfield(model, :variables))
    elseif name == :nexog
        return sum(isexog, getfield(model, :variables))
    elseif name == :alleqns
        return OrderedDict{Symbol,Equation}(key => eqn for (key, eqn) in vcat(pairs(equations(model))..., pairs(getfield(model, :auxeqns))...))
    elseif haskey(getfield(model, :parameters), name)
        return getproperty(getfield(model, :parameters), name)
    elseif name ∈ getfield(model, :options)
        return getoption(model, name, nothing)
    elseif name ∈ fieldnames(ModelFlags)
        return getfield(getfield(model, :flags), name)
    else
        ind = indexin([name], getfield(model, :variables))[1]
        if ind !== nothing
            return getindex(getfield(model, :variables), ind)
        end
        ind = indexin([name], getfield(model, :shocks))[1]
        if ind !== nothing
            return getindex(getfield(model, :shocks), ind)
        end
        ind = indexin([name], getfield(model, :auxvars))[1]
        if ind !== nothing
            return getindex(getfield(model, :auxvars), ind)
        end
    end
    return getfield(model, name)
end

function Base.propertynames(model::Model, private::Bool=false)
    return (fieldnames(Model)..., :exogenous, :nvars, :nshks, :nauxs, :nexog, :allvars, :varshks, :alleqns,
        keys(getfield(model, :options))..., fieldnames(ModelFlags)...,
        Symbol[getfield(model, :variables)...]...,
        Symbol[getfield(model, :shocks)...]...,
        keys(getfield(model, :parameters))...,)
end

function Base.setproperty!(model::Model, name::Symbol, val::Any)
    if name ∈ fieldnames(Model)
        return setfield!(model, name, val)
    elseif haskey(getfield(model, :parameters), name)
        return setproperty!(getfield(model, :parameters), name, val)
    elseif name ∈ getfield(model, :options)
        return setoption!(model, name, val)
    elseif name ∈ fieldnames(ModelFlags)
        return setfield!(getfield(model, :flags), name, val)
    else
        ind = indexin([name], getfield(model, :variables))[1]
        if ind !== nothing
            if !isa(val, Union{Symbol,ModelVariable})
                error("Cannot assign a $(typeof(val)) as a model variable. Use `m.var = update(m.var, ...)` to update a variable.")
            end
            if getindex(getfield(model, :variables), ind) != val
                error("Cannot replace a variable with a different name. Use `m.var = update(m.var, ...)` to update a variable.")
            end
            return setindex!(getfield(model, :variables), val, ind)
        end
        ind = indexin([name], getfield(model, :shocks))[1]
        if ind !== nothing
            if !isa(val, Union{Symbol,ModelVariable})
                error("Cannot assign a $(typeof(val)) as a model shock. Use `m.shk = update(m.shk, ...)` to update a shock.")
            end
            if getindex(getfield(model, :shocks), ind) != val
                error("Cannot replace a shock with a different name. Use `m.shk = update(m.shk, ...)` to update a shock.")
            end
            return setindex!(getfield(model, :shocks), val, ind)
        end
        ind = indexin([name], getfield(model, :auxvars))[1]
        if ind !== nothing
            if !isa(val, Union{Symbol,ModelVariable})
                error("Cannot assign a $(typeof(val)) as an aux variable. Use `m.aux = update(m.aux, ...)` to update an aux variable.")
            end
            if getindex(getfield(model, :auxvars), ind) != val
                error("Cannot replace an aux variable with a different name. Use `m.aux = update(m.aux, ...)` to update an aux variable.")
            end
            return setindex!(getfield(model, :auxvars), val, ind)
        end
        setfield!(model, name, val)  # will throw an error since Model doesn't have field `$name`
    end
end

################################################################
# Pretty printing the model and summary (TODO)

"""
    fullprint(model)

If a model contains more than 20 variables or more than 20 equations, its
display is truncated. In this case you can call `fullprint` to see the whole
model.
"""
function fullprint end

export fullprint
fullprint(model::Model) = fullprint(Base.stdout, model)
function fullprint(io::IO, model::Model)
    io = IOContext(io, :compact => true, :limit => false)
    nvar = length(model.variables)
    nshk = length(model.shocks)
    nprm = length(model.parameters)
    neqn = length(model.equations)
    nvarshk = nvar + nshk
    function print_things(io, things...; len=0, maxlen=40, last=false)
        s = sprint(print, things...; context=io, sizehint=0)
        print(io, s)
        len += length(s) + 2
        last && (println(io), return 0)
        (len > maxlen) ? (print(io, "\n    "); return 4) : (print(io, ", "); return len)
    end
    let len = 15
        print(io, length(model.variables), " variable(s): ")
        if nvar == 0
            println(io)
        else
            for v in model.variables[1:end-1]
                len = print_things(io, v; len=len)
            end
            print_things(io, model.variables[end]; last=true)
        end
    end
    let len = 15
        print(io, length(model.shocks), " shock(s): ")
        if nshk == 0
            println(io)
        else
            for v in model.shocks[1:end-1]
                len = print_things(io, v; len=len)
            end
            print_things(io, model.shocks[end]; last=true)
        end
    end
    let len = 15
        print(io, length(model.parameters), " parameter(s): ")
        if nprm == 0
            println(io)
        else
            params = collect(model.parameters)
            for (k, v) in params[1:end-1]
                len = print_things(io, k, " = ", v; len=len)
            end
            k, v = params[end]
            len = print_things(io, k, " = ", v; len=len, last=true)
        end
    end
    print(io, length(model.equations), " equations(s)")
    if length(model.auxeqns) > 0
        print(io, " with ", length(model.auxeqns), " auxiliary equations")
    end
    print(io, ": \n")
<<<<<<< HEAD
    function print_aux_eq(k)
        v = model.auxeqns[k]
        println(io, "   \t|->:\t", v.expr)
=======
    var_to_idx = get_var_to_idx(model)
    function print_aux_eq(bi)
        v = model.auxeqns[bi]
        for (var, _) in keys(v.tsrefs)
            ai = var_to_idx[var]
            ci = ai - nvarshk
            (1 <= ci < bi) && print_aux_eq(ci)
        end
        println(io, "   |->A$bi:   ", v)
>>>>>>> 3d3a4964
    end
    for (key, eq) in model.equations
        println(io, "   $key:\t", eq)
        allvars = model.allvars
<<<<<<< HEAD
        for aux_key in get_aux_equation_keys(model, key)
            print_aux_eq(aux_key)
=======
        for (var, _) in keys(v.tsrefs)
            ai = var_to_idx[var]
            if ai > nvarshk
                print_aux_eq(ai - nvarshk)
            end
>>>>>>> 3d3a4964
        end
    end
end

function Base.show(io::IO, model::Model)
    nvar = length(model.variables)
    nshk = length(model.shocks)
    nprm = length(model.parameters)
    neqn = length(model.equations)
    nvarshk = nvar + nshk
    if nvar == nshk == nprm == neqn == 0
        print(io, "Empty model")
    elseif get(io, :compact, false) || nvar + nshk > 20 || neqn > 20
        # compact print
        print(io, nvar, " variable(s), ")
        print(io, nshk, " shock(s), ")
        print(io, nprm, " parameter(s), ")
        print(io, neqn, " equations(s)")
        if length(model.auxeqns) > 0
            print(io, " with ", length(model.auxeqns), " auxiliary equations")
        end
        print(io, ". \n")
    else
        # full print
        fullprint(io, model)
        println(io, "Maximum lag: ", model.maxlag)
        println(io, "Maximum lead: ", model.maxlead)
    end
    return nothing
end

################################################################
# The macros used in the model definition.

# Note: These macros simply store the information into the corresponding
# arrays within the model instance. The actual processing is done in @initialize

export @variables, @logvariables, @neglogvariables, @steadyvariables, @exogenous, @shocks
export @parameters, @equations, @autoshocks, @autoexogenize, @changeequations
export @removevariables, @removeparameters, @removeequations, @removeshocks, @removesteadystate, @removeautoexogenize

"""
    @variables model name1 name2 ...
    @variables model begin
        name1
        name2
        ...
    end

Declare the names of variables in the model.

In the `begin-end` version the variable names can be preceeded by a description
(like a docstring) and flags like `@log`, `@steady`, `@exog`, etc. See
[`ModelVariable`](@ref) for details about this.

"""
macro variables(model, block::Expr)
    vars = filter(a -> !isa(a, LineNumberNode), block.args)
    return esc(:(unique!(append!($(model).variables, $vars)); nothing))
end
macro variables(model, vars::Symbol...)
    return esc(:(unique!(append!($(model).variables, $vars)); nothing))
end

"""
    @logvariables

Same as [`@variables`](@ref), but the variables declared with `@logvariables`
are log-transformed.
"""
macro logvariables(model, block::Expr)
    vars = filter(a -> !isa(a, LineNumberNode), block.args)
    return esc(:(unique!(append!($(model).variables, to_log.($vars))); nothing))
end
macro logvariables(model, vars::Symbol...)
    return esc(:(unique!(append!($(model).variables, to_log.($vars))); nothing))
end

"""
    @neglogvariables

Same as [`@variables`](@ref), but the variables declared with `@neglogvariables`
are negative-log-transformed.
"""
macro neglogvariables(model, block::Expr)
    vars = filter(a -> !isa(a, LineNumberNode), block.args)
    return esc(:(unique!(append!($(model).variables, to_neglog.($vars))); nothing))
end
macro neglogvariables(model, vars::Symbol...)
    return esc(:(unique!(append!($(model).variables, to_neglog.($vars))); nothing))
end

"""
    @steadyvariables

Same as [`@variables`](@ref), but the variables declared with `@steadyvariables`
have zero slope in their steady state and final conditions.

"""
macro steadyvariables(model, block::Expr)
    vars = filter(a -> !isa(a, LineNumberNode), block.args)
    return esc(:(unique!(append!($(model).variables, to_steady.($vars))); nothing))
end
macro steadyvariables(model, vars::Symbol...)
    return esc(:(unique!(append!($(model).variables, to_steady.($vars))); nothing))
end

"""
    @exogenous

Like [`@variables`](@ref), but the names declared with `@exogenous` are
exogenous.
"""
macro exogenous(model, block::Expr)
    vars = filter(a -> !isa(a, LineNumberNode), block.args)
    return esc(:(unique!(append!($(model).variables, to_exog.($vars))); nothing))
end
macro exogenous(model, vars::Symbol...)
    return esc(:(unique!(append!($(model).variables, to_exog.($vars))); nothing))
end

macro removevariables(model, block::Expr)
    vars = filter(a -> !isa(a, LineNumberNode), block.args)
    return esc(:(unique!(deleteat!($(model).variables, findall(x -> x ∈ $vars, $(model).variables))); nothing))
end
macro removevariables(model, vars::Symbol...)
    return esc(:(unique!(deleteat!($(model).variables, findall(x -> x ∈ $vars, $(model).variables))); nothing))
end

"""
    @shocks

Like [`@variables`](@ref), but the names declared with `@shocks` are
shocks.
"""
macro shocks(model, block::Expr)
    shks = filter(a -> !isa(a, LineNumberNode), block.args)
    return esc(:(unique!(append!($(model).shocks, to_shock.($shks))); nothing))
end
macro shocks(model, shks::Symbol...)
    return esc(:(unique!(append!($(model).shocks, to_shock.($shks))); nothing))
end

macro removeshocks(model, block::Expr)
    shocks = filter(a -> !isa(a, LineNumberNode), block.args)
    return esc(:(unique!(deleteat!($(model).shocks, findall(x -> x ∈ $shocks, $(model).shocks))); nothing))
end
macro removeshocks(model, shocks::Symbol...)
    return esc(:(unique!(deleteat!($(model).shocks, findall(x -> x ∈ $shocks, $(model).shocks))); nothing))
end

"""
    @autoshocks model [suffix]

Create a list of shocks that matches the list of variables. Each shock name is
created from a variable name by appending suffix. Default suffix is "_shk", but
it can be specified as the second argument too.
"""
macro autoshocks(model, suf="_shk")
    esc(quote
        $(model).shocks = ModelVariable[
            to_shock(Symbol(v.name, $(QuoteNode(suf)))) for v in $(model).variables if !isexog(v) && !isshock(v)
        ]
        push!($(model).autoexogenize, (
            v.name => Symbol(v.name, $(QuoteNode(suf))) for v in $(model).variables if !isexog(v)
        )...)
        nothing
    end)
end

"""
    @parameters model begin
        name = value
        ...
    end

Declare and define the model parameters.

The parameters must have values. Provide the information in a series of
assignment statements wrapped inside a begin-end block. Use `@link` and `@alias`
to define dynamic links. See [`Parameters`](@ref).
"""
macro parameters(model, args::Expr...)
    if length(args) == 1 && args[1].head == :block
        args = args[1].args
    end
    ret = Expr(:block, :($(model).parameters.mod[] = $__module__))
    for a in args
        if a isa LineNumberNode
            continue
        end
        if Meta.isexpr(a, :(=), 2)
            key, value = a.args
            key = QuoteNode(key)
            # value = Meta.quot(value)
            push!(ret.args, :(push!($(model).parameters, $(key) => $(value))))
            continue
        end
        throw(ArgumentError("Parameter definitions must be assignments, not\n  $a"))
    end
    return esc(ret)
end

macro removeparameters(model, block::Expr)
    params = filter(a -> !isa(a, LineNumberNode), block.args)
    return esc(:(ModelBaseEcon.removeparameters!($(model), $(params)); nothing))
end
macro removeparameters(model, params::Symbol...)
    return esc(:(ModelBaseEcon.removeparameters!($(model), $(params)); nothing))
end

function removeparameters!(model::Model, params::Vector{Any})
    for param in params
        delete!(model.parameters.contents, param)
    end
end

"""
    @autoexogenize model begin
        varname = shkname
        ...
    end

Define a mapping between variables and shocks that can be used to
conveniently  swap exogenous and endogenous variables.
"""
macro autoexogenize(model, args::Expr...)
    if length(args) == 1 && args[1].head == :block
        args = args[1].args
    end
    args = filter(a -> a isa Expr && a.head == :(=), [args...])
    autoexos = Dict{Symbol,Any}([ex.args for ex in args])
    esc(:(merge!($(model).autoexogenize, $(autoexos)); nothing))
end

macro removeautoexogenize(model, args::Expr...)
    if length(args) == 1 && args[1].head == :block
        args = args[1].args
    end
    args = filter(a -> a isa Expr && a.head == :(=), [args...])
    autoexos = Dict{Symbol,Any}([ex.args for ex in args])
    esc(:(ModelBaseEcon.removeautoexogenize!($(model).autoexogenize, $(autoexos)); nothing))
end

function removeautoexogenize!(autoexogdict, entries)
    for entry in entries
        if entry[1] ∈ keys(autoexogdict)
            if autoexogdict[entry[1]] == entry[2]
                delete!(autoexogdict, entry[1])
            end
        end
    end
end


"""
    @equations model begin
        lhs = rhs
        lhs = rhs
        ...
    end

Define model equations. See [`Equation`](@ref).
"""
macro equations(model, block::Expr)
    if block.head != :block
        modelerror("A list of equations must be within a begin-end block")
    end
    ret = Expr(:block)
    eqn = Expr(:block)
    for expr in block.args
        if isa(expr, LineNumberNode)
            push!(eqn.args, expr)
        else
            push!(eqn.args, expr)
            push!(ret.args, :(push!($model.equations, Symbol("_EQ"*string(length(keys($model.equations))+1)) => $(Meta.quot(eqn)))))
            eqn = Expr(:block)
        end
    end
    return esc(ret)
end

macro changeequations(model, block::Expr)
    if block.head != :block
        modelerror("A list of equations must be within a begin-end block")
    end
    ret = Expr(:block)
    eqn = Expr(:block)
    for expr in block.args
        if isa(expr, LineNumberNode)
            push!(eqn.args, expr)
        else
            push!(eqn.args, expr)
            if expr.args[1] isa Expr && expr.args[1].args[1] == :(=>)
                sym = expr.args[1].args[2]
                push!(ret.args, :(ModelBaseEcon.changeequations!($model.equations, $sym => $(Meta.quot(eqn)))))
            else
                push!(ret.args, :(ModelBaseEcon.changeequations!($model.equations, :_unnamed_equation_ => $(Meta.quot(eqn)))))
            end
            eqn = Expr(:block)
        end
    end
    return esc(ret)
end

function changeequations!(eqns::OrderedDict{Symbol,Equation}, p::Pair{Symbol,Expr})
    sym, e = p
    # println(length(eqns))
    eqnkeys = Set(keys(eqns))
    if sym == :_unnamed_equation_
        eqn_name = Symbol("_EQ"*string(length(eqnkeys)+1))
        incrementer = 1
        while eqn_name ∈ eqnkeys
            incrementer += 1
            eqn_name = Symbol("_EQ"*string(length(eqnkeys)+incrementer))
        end
        # println(eqn_name)
        push!(eqns, eqn_name => Equation(e))
    elseif sym ∈ eqnkeys
        eqns[sym] = Equation(e)
    else
        push!(eqns, sym => Equation(e))
    end
end

macro removeequations(model, block::Expr)
    eqn_keys = filter(a -> !isa(a, LineNumberNode), block.args)
    return esc(:(ModelBaseEcon.removeequations!($(model), $(eqn_keys)); nothing))
end
macro removeequations(model, eqn_keys::Symbol...)
    return esc(:(ModelBaseEcon.removeequations!($(model), $(eqn_keys)); nothing))
end

function removeequations!(model::Model, keys::Vector{Any})
    for key in keys
        remove_aux_equations!(model, key)
        remove_sstate_equations!(model, key)
        delete!(model.equations, key)
    end
end

macro removesteadystate(model, block::Expr)
    eqn_keys = filter(a -> !isa(a, LineNumberNode), block.args)
    return esc(:(ModelBaseEcon.remove_sstate_equations!($(model), $eqn_keys); nothing))
end
macro removesteadystate(model, eqn_keys::Symbol...)
    return esc(:(ModelBaseEcon.remove_sstate_equations!($(model), $eqn_keys); nothing))
end

function remove_sstate_equations!(model::Model, key::Symbol)
    ss = sstate(model)
    if key ∈ keys(ss.equations)
        delete!(ss.equations, key)
    end
    if key ∈ keys(ss.constraints)
        delete!(ss.constraints, key)
    end
end
function remove_sstate_equations!(model::Model, keys_vector::Vector{Any})
    ss = sstate(model)
    for key in keys_vector
        if key ∈ keys(ss.equations)
            delete!(ss.equations, key)
        end
        if key ∈ keys(ss.constraints)
            delete!(ss.constraints, key)
        end
    end
end



################################################################
# The processing of equations during model initialization.

export islog, islin
islog(eq::AbstractEquation) = flag(eq, :log)
islin(eq::AbstractEquation) = flag(eq, :lin)

error_process(msg, expr) = begin
    throw(ArgumentError("$msg\n  During processing of\n  $(expr)"))
end

warn_process(msg, expr) = begin
    @warn "$msg\n  During processing of\n  $(expr)"
end

"""
    process_equation(model::Model, expr; <keyword arguments>)

Process the given expression in the context of the given model and create an
Equation() instance for it.

!!! warning
    This function is for internal use only and should not be called directly.
"""
function process_equation end
# export process_equation
process_equation(model::Model, expr::String; kwargs...) = process_equation(model, Meta.parse(expr); kwargs...)
# process_equation(model::Model, val::Number; kwargs...) = process_equation(model, Expr(:block, val); kwargs...)
# process_equation(model::Model, val::Symbol; kwargs...) = process_equation(model, Expr(:block, val); kwargs...)
function process_equation(model::Model, expr::Expr;
    var_to_idx=get_var_to_idx(model),
    modelmodule::Module=moduleof(model),
    line=LineNumberNode(0),
    flags=EqnFlags(),
    doc="",
    eqn_name=:_unnamed_equation_)

    # a list of all known time series
    allvars = model.allvars

    # keep track of model parameters used in expression
    prefs = LittleDict{Symbol,Symbol}()
    # keep track of references to known time series in the expression
    tsrefs = LittleDict{Tuple{Symbol,Int},Symbol}()
    # keep track of references to steady states of known time series in the expression
    ssrefs = LittleDict{Symbol,Symbol}()
    # keep track of the source code location where the equation was defined
    #  (helps with tracking the locations of errors)
    source = []

    add_tsref(var::ModelVariable, tind) = begin
        newsym = islog(var) ? Symbol("#log#", var.name, "#", tind, "#") :
                 isneglog(var) ? Symbol("#logm#", var.name, "#", tind, "#") :
                 Symbol("#", var.name, "#", tind, "#")
        push!(tsrefs, (var, tind) => newsym)
    end

    add_ssref(var::ModelVariable) = begin
        newsym = islog(var) ? Symbol("#log#", var.name, "#ss#") :
                 isneglog(var) ? Symbol("#logm#", var.name, "#ss#") :
                 Symbol("#", var.name, "#ss#")
        push!(ssrefs, var => newsym)
    end

    add_pref(par::Symbol) = begin
        newsym = par # Symbol("#", par, "#par#")
        push!(prefs, par => newsym)
    end

    ###################
    #    process(expr)
    #
    # Process the expression, performing various tasks.
    #  + keep track of mentions of parameters and variables (including shocks)
    #  + remove line numbers from expression, but keep track so we can insert it into the residual functions
    #  + for each time-referenece of variable, create a dummy symbol that will be used in constructing the residual functions
    #
    # leave numbers alone
    process(num::Number) = num
    # store line number and discard it from the expression
    process(line::LineNumberNode) = (push!(source, line); nothing)
    # Symbols are left alone.
    # Mentions of parameters are tracked and left in place
    # Mentions of time series throw errors (they must always have a t-reference)
    function process(sym::Symbol)
        # is this symbol a known variable?
        ind = get(var_to_idx, sym, nothing)
        if ind !== nothing
            if model.warn.no_t
                warn_process("Variable or shock `$(sym)` without `t` reference. Assuming `$(sym)[t]`", expr)
            end
            add_tsref(allvars[ind], 0)
            return Expr(:ref, sym, :t)
        end
        # is this symbol a known parameter
        if haskey(model.parameters, sym)
            add_pref(sym)
            return sym
        end
        # is this symbol a valid name in the model module?
        if isdefined(modelmodule, sym)
            return sym
        end
        # no idea what this is!
        error_process("Undefined `$(sym)`.", expr)
    end
    # Main version of process() - it's recursive
    function process(ex::Expr)
        # is this a docstring?
        if ex.head == :macrocall && ex.args[1] == doc_macro
            push!(source, ex.args[2])
            doc *= ex.args[3]
            return process(ex.args[4])
        end
        # is this a macro call? if so it could be a variable flag, a meta function, or a regular macro
        if ex.head == :macrocall
            push!(source, ex.args[2])
            macroname = Symbol(lstrip(string(ex.args[1]), '@'))  # strip the leading '@'
            # check if this is a steady state mention
            if macroname ∈ (:sstate,)
                length(ex.args) == 3 || error_process("Invalid use of @(ex.args[1])", expr)
                vind = get(var_to_idx, ex.args[3], nothing)
                vind === nothing && error_process("Argument of @(ex.args[1]) must be a variable", expr)
                add_ssref(allvars[vind])
                return ex
            end
            # check if we have a corresponding meta function
            metafuncname = Symbol("at_", macroname) # replace @ with at_
            metafunc = isdefined(modelmodule, metafuncname) ? :($modelmodule.$metafuncname) :
                       isdefined(ModelBaseEcon, metafuncname) ? :(ModelBaseEcon.$metafuncname) : nothing
            if metafunc !== nothing
                metaargs = map(filter(!MacroTools.isline, ex.args[3:end])) do arg
                    arg = process(arg)
                    arg isa Expr ? Meta.quot(arg) :
                    arg isa Symbol ? QuoteNode(arg) :
                    arg
                end
                metaout = modelmodule.eval(Expr(:call, metafunc, metaargs...))
                return process(metaout)
            end
            error_process("Undefined meta function $(ex.args[1]).", expr)
        end
        if ex.head == :ref
            # expression is an indexing expression
            name, index = ex.args
            if haskey(model.parameters, name)
                # indexing in a parameter - leave it alone, but keep track
                add_pref(name)
                return Expr(:ref, name, modelmodule.eval(index))
            end
            vind = indexin([name], allvars)[1]  # the index of the variable
            if vind !== nothing
                # indexing in a time series
                tind = modelmodule.eval(:(
                    let t = 0
                        $index
                    end
                ))  # the lag or lead value
                add_tsref(allvars[vind], tind)
                return normal_ref(name, tind)
            end
            error_process("Undefined reference $(ex).", expr)
        end
        if ex.head == :(=)
            # expression is an equation
            # recursively process the two sides of the equation
            lhs, rhs = ex.args
            lhs = process(lhs)
            rhs = process(rhs)
            return Expr(:(=), lhs, rhs)
        end
        # if we're still here, recursively process the arguments
        args = map(process, ex.args)
        # remove `nothing`
        filter!(args) do a
            a !== nothing
        end
        if ex.head == :if
            if length(args) == 3
                return Expr(:call, :ifelse, args...)
            else
                error_process("Unable to process an `if` statement with a single branch. Use function `ifelse` instead.", expr)
            end
        end
        if ex.head == :call
            return Expr(:call, args...)
        end
        if ex.head == :block && length(args) == 1
            return args[1]
        end
        if ex.head == :incomplete
            # for incomplete expression, args[1] contains the error message
            error_process(ex.args[1], expr)
        end
        error_process("Can't process $(ex).", expr)
    end

    ##################
    #    make_residual_expression(expr)
    #
    # Convert a processed equation into an expression that evaluates the residual.
    #
    #  + each mention of a time-reference is replaced with its symbol
    make_residual_expression(any) = any
    make_residual_expression(name::Symbol) = haskey(model.parameters, name) ? prefs[name] : name
    make_residual_expression(var::ModelVariable, newsym::Symbol) = need_transform(var) ? :($(inverse_transformation(var))($newsym)) : newsym
    function make_residual_expression(ex::Expr)
        if ex.head == :ref
            varname, tindex = ex.args
            vind = get(var_to_idx, varname, nothing)
            if vind !== nothing
                # The index expression is either t, or t+n or t-n. We made sure of that in process() above.
                if isa(tindex, Symbol) && tindex == :t
                    tind = 0
                elseif isa(tindex, Expr) && tindex.head == :call && tindex.args[1] == :- && tindex.args[2] == :t
                    tind = -tindex.args[3]
                elseif isa(tindex, Expr) && tindex.head == :call && tindex.args[1] == :+ && tindex.args[2] == :t
                    tind = +tindex.args[3]
                else
                    error_process("Unrecognized t-reference expression $tindex.", expr)
                end
                var = allvars[vind]
                newsym = tsrefs[(var, tind)]
                return make_residual_expression(var, newsym)
            end
        elseif ex.head === :macrocall
            macroname, _, varname = ex.args
            macroname === Symbol("@sstate") || error_process("Unexpected macro call.", expr)
            vind = get(var_to_idx, varname, nothing)
            vind === nothing && error_process("Not a variable name in steady state reference $(ex)", expr)
            var = allvars[vind]
            newsym = ssrefs[var]
            return make_residual_expression(var, newsym)
        elseif ex.head == :(=)
            lhs, rhs = map(make_residual_expression, ex.args)
            if flags.log
                return Expr(:call, :log, Expr(:call, :/, lhs, rhs))
            else
                return Expr(:call, :-, lhs, rhs)
            end
        end
        return Expr(ex.head, map(make_residual_expression, ex.args)...)
    end

    # call process() to gather information
    new_expr = process(expr)
    MacroTools.isexpr(new_expr, :(=)) || error_process("Expected equation.", expr)
    # if source information missing, set from argument
    filter!(l -> l !== nothing, source)
    push!(source, line)
    # make a residual expressoin for the eval function
    residual = make_residual_expression(new_expr)
    # add the source information to residual expression
    residual = Expr(:block, source[1], residual)
    tssyms = values(tsrefs)
    sssyms = values(ssrefs)
    psyms = values(prefs)
<<<<<<< HEAD
    # name
    if eqn_name == :_unnamed_equation_
        throw(ArgumentError("No equation name specified"))
    end
    funcs_expr = makefuncs(eqn_name, residual, tssyms, sssyms, psyms, modelmodule)
    resid, RJ = modelmodule.eval(funcs_expr)
    _update_eqn_params!(resid, model.parameters)
    return Equation(doc, eqn_name, flags, expr, residual, tsrefs, ssrefs, prefs, resid, RJ)
=======
    funcs_expr = makefuncs(residual, tssyms, sssyms, psyms, modelmodule)
    resid, RJ, resid_param, chunk = modelmodule.eval(funcs_expr)
    _update_eqn_params!(resid, model.parameters)
    modelmodule.eval(:($(@__MODULE__).precompilefuncs($resid, $RJ, $resid_param, $chunk)))
    tsrefs′ = LittleDict{Tuple{ModelSymbol,Int},Symbol}()
    for ((modsym, i), sym) in tsrefs
        tsrefs′[(ModelSymbol(modsym), i)] = sym
    end
    ssrefs′ = LittleDict{ModelSymbol,Symbol}()
    for (modsym, sym) in ssrefs
        ssrefs′[ModelSymbol(modsym)] = sym
    end
    return Equation(doc, flags, expr, residual, tsrefs′, ssrefs′, prefs, resid, RJ)
>>>>>>> 3d3a4964
end


# we must export this because we call it in the module where the model is being defined
export add_equation!

# Julia parses a + b + c + ... as +(a, b, c, ...) which in the end
# calls a function that take a variable number of arguments.
# This function has to be compiled for the specific number of arguments
# which can be slow. This function takes an expression and if it is
# in n-arg form as above changes it to instead be `a + (b + (c + ...)))`
# which means that we only call `+` with two arguments.
function split_nargs(ex)
    ex isa Expr || return ex
    if ex.head === :call
        op = ex.args[1]
        args = ex.args[2:end]
        if op in (:+, :-, :*) && length(args) > 2
            parent_ex = Expr(:call, op, first(args))
            root_ex = parent_ex
            for i in 2:length(args)-1
                child_ex = Expr(:call, op, args[i])
                push!(parent_ex.args, child_ex)
                parent_ex = child_ex
            end
            push!(parent_ex.args, last(args))
            return root_ex
        end
    end
    # Fallback
    expr = Expr(ex.head)
    for i in 1:length(ex.args)
        push!(expr.args, split_nargs(ex.args[i]))
    end
    return expr
end

"""
    add_equation!(model::Model, expr::Expr; modelmodule::Module)

Process the given expression in the context of the given module, create the
Equation() instance for it, and add it to the model instance.

Usually there's no need to call this function directly. It is called during
[`@initialize`](@ref).
"""
<<<<<<< HEAD
function add_equation!(model::Model, eqn_key::Symbol, expr::Expr; modelmodule::Module=moduleof(model))
=======
function add_equation!(model::Model, expr::Expr; var_to_idx=get_var_to_idx(model), modelmodule::Module=moduleof(model))
>>>>>>> 3d3a4964
    source = LineNumberNode[]
    auxeqns = OrderedDict{Symbol, Expr}()
    flags = EqnFlags()
    doc = ""

    # keep track if we've processed the "=" yet. (eqn flags are only valid before)
    done_equalsign = Ref(false)

    ##################################
    # We preprocess() the expression looking for substitutions.
    # If we find one, we create an auxiliary variable and equation.
    # We also keep track of line number, so we can label the aux equation as
    # defined on the same line.
    # We also look for doc string and flags (@log, @lin)
    #
    # We make sure to make a copy of the expression and not to overwrite it.
    #
    preprocess(any) = any
    function preprocess(line::LineNumberNode)
        push!(source, line)
        return line
    end
    function preprocess(ex::Expr)
        if ex.head === :block && ex.args[1] isa LineNumberNode && length(ex.args) == 2
            push!(source, ex.args[1])
            return preprocess(ex.args[2])
        end
        if ex.head === :macrocall
            mname, mline = ex.args[1:2]
            margs = ex.args[3:end]
            push!(source, mline)
            if mname == doc_macro
                doc = margs[1]
                return preprocess(margs[2])
            end
            if !done_equalsign[]
                fname = Symbol(lstrip(string(mname), '@'))
                if hasfield(EqnFlags, fname) && length(margs) == 1
                    setfield!(flags, fname, true)
                    return preprocess(margs[1])
                end
            end
            return Expr(:macrocall, mname, nothing, (preprocess(a) for a in margs)...)
        end
        if ex.head === :(=)
            # expression is an equation
            done_equalsign[] && error_process("Multiple equali signs.", expr)
            done_equalsign[] = true
            # recursively process the two sides of the equation
            lhs, rhs = ex.args
            lhs = preprocess(lhs)
            rhs = preprocess(rhs)
            return Expr(:(=), lhs, rhs)
        end
        if ex.head == :call && ex.args[1] == :(=>)
            eqn_key = ex.args[2].value
            return preprocess(ex.args[3])
        end
        # recursively preprocess all arguments
        ret = Expr(ex.head)
        for i in eachindex(ex.args)
            push!(ret.args, preprocess(ex.args[i]))
        end
        if getoption!(model; substitutions=true)
            local arg
            matched = @capture(ret, log(arg_))
            # is it log(arg)
            if matched && isa(arg, Expr)
                local var1, var2, ind1, ind2
                # is it log(x[t]) ?
                matched = @capture(arg, var1_[ind1_])
                if matched
                    mv = model.:($var1)
                    if mv isa ModelVariable
                        if islog(mv)
                            # log variable is always positive, no need for substitution
                            @goto skip_substitution
                        elseif isshock(mv) || isexog(mv)
                            if model.verbose
                                @info "Found log($var1), which is a shock or exogenous variable. Make sure $var1 data is positive."
                            end
                            @goto skip_substitution
                        elseif islin(mv) && model.verbose
                            @info "Found log($var1). Consider making $var1 a log variable."
                        end
                    end
                else
                    # is it log(x[t]/x[t-1]) ?
                    matched2 = @capture(arg, op_(var1_[ind1_], var2_[ind2_]))
                    if matched2 && op ∈ (:/, :+, :*) && has_t(ind1) && has_t(ind2) && islog(model.:($var1)) && islog(model.:($var2))
                        @goto skip_substitution
                    end
                end
<<<<<<< HEAD
                aux_name = Symbol("$(eqn_key)_AUX$(length(auxeqns)+1)")
                aux_expr = process_equation(model, Expr(:(=), arg, 0); modelmodule=modelmodule, eqn_name=aux_name)
=======
                aux_expr = process_equation(model, Expr(:(=), arg, 0); var_to_idx, modelmodule)
>>>>>>> 3d3a4964
                if isempty(aux_expr.tsrefs)
                    # arg doesn't contain any variables, no need for substitution
                    @goto skip_substitution
                end
                # substitute log(something) with auxN and add equation exp(auxN) = something
                push!(model.auxvars, :dummy)  # faster than resize!(model.auxvars, length(model.auxvars)+1)
                model.auxvars[end] = auxs = Symbol("aux", model.nauxs)
<<<<<<< HEAD
                push!(auxeqns, aux_name => Expr(:(=), Expr(:call, :exp, Expr(:ref, auxs, :t)), arg))
=======
                push!(auxeqns, Expr(:(=), Expr(:call, :exp, Expr(:ref, auxs, :t)), arg))
                # update variables to indexes map
                push!(var_to_idx, auxs => length(var_to_idx) + 1)
>>>>>>> 3d3a4964
                return Expr(:ref, auxs, :t)
                @label skip_substitution
                nothing
            end
        end
        return ret
    end

    new_expr = preprocess(expr)
    new_expr = split_nargs(new_expr)

    if isempty(source)
        push!(source, LineNumberNode(0))
    end
<<<<<<< HEAD
    eqn = process_equation(model, new_expr; modelmodule=modelmodule, line=source[1], flags=flags, doc=doc, eqn_name=eqn_key)
    push!(model.equations, eqn.name => eqn)
    model.maxlag = max(model.maxlag, eqn.maxlag)
    model.maxlead = max(model.maxlead, eqn.maxlead)
    model.dynss = model.dynss || !isempty(eqn.ssrefs)
    for (k, eq) ∈ auxeqns
        eqn = process_equation(model, eq; modelmodule=modelmodule, line=source[1], eqn_name=k)
        push!(model.auxeqns, eqn.name => eqn)
=======
    eqn = process_equation(model, new_expr; var_to_idx, modelmodule, line=source[1], flags, doc)
    push!(model.equations, eqn)
    model.maxlag = max(model.maxlag, eqn.maxlag)
    model.maxlead = max(model.maxlead, eqn.maxlead)
    model.dynss = model.dynss || !isempty(eqn.ssrefs)
    for i ∈ eachindex(auxeqns)
        eqn = process_equation(model, auxeqns[i]; var_to_idx, modelmodule, line=source[1])
        push!(model.auxeqns, eqn)
>>>>>>> 3d3a4964
        model.maxlag = max(model.maxlag, eqn.maxlag)
        model.maxlead = max(model.maxlead, eqn.maxlead)
    end
    empty!(model.evaldata)
    return model
end
@assert precompile(add_equation!, (Model, Symbol, Expr))


############################
### Initialization routines

export @initialize, @reinitialize

"""
    initialize!(model, modelmodule)

In the model file, after all declarations of flags, parameters, variables, and
equations are done, it is necessary to initialize the model instance. Usually it
is easier to call [`@initialize`](@ref), which automatically sets the
`modelmodule` value. When it is necessary to set the `modelmodule` argument to
some other module, then this can be done by calling this function instead of the
macro.
"""
function initialize!(model::Model, modelmodule::Module)
    # Note: we cannot use moduleof here, because the equations are not initialized yet.
    if !isempty(model.evaldata)
        modelerror("Model already initialized.")
    end
    initfuncs(modelmodule)
    samename = Symbol[intersect(model.allvars, keys(model.parameters))...]
    if !isempty(samename)
        modelerror("Found $(length(samename)) names that are both variables and parameters: $(join(samename, ", "))")
    end
    model.parameters.mod[] = modelmodule
    varshks = model.varshks
    model.variables = varshks[.!isshock.(varshks)]
    model.shocks = varshks[isshock.(varshks)]
    empty!(model.auxvars)
    eqns = deepcopy(model.equations)
    empty!(model.equations)
    empty!(model.auxeqns)
    model.dynss = false
<<<<<<< HEAD
    for (key, e) in eqns
        add_equation!(model, key, e.expr; modelmodule=modelmodule)
=======
    var_to_idx = _make_var_to_idx(model.allvars)
    for e in eqns
        add_equation!(model, e; modelmodule, var_to_idx)
>>>>>>> 3d3a4964
    end
    initssdata!(model)
    update_links!(model.parameters)
    if !model.dynss
        # Note: we cannot set any other evaluation method yet - they require steady
        # state solution and we don't have that yet.
        setevaldata!(model; default=ModelEvaluationData(model))
    else
        # if dynss is true, then we need the steady state even for the standard MED
        nothing
    end
    return nothing
end

function reinitialize!(model::Model, modelmodule::Module)
    initfuncs(modelmodule)
    samename = Symbol[intersect(model.allvars, keys(model.parameters))...]
    if !isempty(samename)
        modelerror("Found $(length(samename)) names that are both variables and parameters: $(join(samename, ", "))")
    end
    # varshks = model.varshks
    # model.variables = varshks[.!isshock.(varshks)]
    # model.shocks = varshks[isshock.(varshks)]
    # stoptimer()
    # inittimer()
    model.dynss = false
    model.maxlag = 0
    model.maxlead = 0
    for (key, e) in model.equations
        # println(e.eval_resid)
        if e.eval_resid == eqnnotready
            remove_aux_equations!(model, key)
            remove_sstate_equations!(model, key)
            # remove!(model.equations, e)
            # println("Adding equation")
            # @timer "add_equation" 
            add_equation!(model, key, e.expr; modelmodule=modelmodule)
        else
            #TODO: check this for AUX equations
            model.maxlag = max(model.maxlag, e.maxlag)
            model.maxlead = max(model.maxlead, e.maxlead)
            model.dynss = model.dynss || !isempty(e.ssrefs)
        end
    end
    # TODO: update the SS data instead
    #benchmark is .75 seconds for initssdata
    # @time initssdata!(model)
    updatessdata!(model)
    update_links!(model.parameters)
    if !model.dynss
        # Note: we cannot set any other evaluation method yet - they require steady
        # state solution and we don't have that yet.
        setevaldata!(model; default=ModelEvaluationData(model))
    else
        # if dynss is true, then we need the steady state even for the standard MED
        nothing
    end
    # stoptimer()
    # printtimer()
    return nothing
end

"""
    @initialize model

Prepare a model instance for analysis. Call this macro after all parameters,
variable names, shock names and equations have been declared and defined.
"""
macro initialize(model::Symbol)
    # @__MODULE__ is this module (ModelBaseEcon)
    # __module__ is the module where this macro is called (the module where the model exists)
    return quote
        $(@__MODULE__).initialize!($(model), $(__module__))
    end |> esc
end
macro reinitialize(model::Symbol)
    # @__MODULE__ is this module (ModelBaseEcon)
    # __module__ is the module where this macro is called (the module where the model exists)
    return quote
        $(@__MODULE__).reinitialize!($(model), $(__module__))
    end |> esc
end

##########################

eval_RJ(point::AbstractMatrix{Float64}, model::Model, variant::Symbol=model.options.variant) = eval_RJ(point, getevaldata(model, variant))
eval_R!(res::AbstractVector{Float64}, point::AbstractMatrix{Float64}, model::Model, variant::Symbol=model.options.variant) = eval_R!(res, point, getevaldata(model, variant))
@inline issssolved(model::Model) = issssolved(model.sstate)

##########################

# export update_auxvars
"""
    update_auxvars(point, model; tol=model.tol, default=0.0)

Calculate the values of auxiliary variables from the given values of regular
variables and shocks.

Auxiliary variables were introduced as substitutions, e.g. log(expression) was
replaced by aux1 and equation was added exp(aux1) = expression, where expression
contains regular variables and shocks.

This function uses the auxiliary equation to compute the value of the auxiliary
variable for the given values of other variables. Note that the given values of
other variables might be inadmissible, in the sense that expression is negative.
If that happens, the auxiliary variable is set to the given `default` value.

If the `point` array does not contain space for the auxiliary variables, it is
extended appropriately.

If there are no auxiliary variables/equations in the model, return *a copy* of
`point`.

!!! note
    The current implementation is specialized only to log substitutions. TODO:
    implement a general approach that would work for any substitution.
"""
function update_auxvars(data::AbstractArray{Float64,2}, model::Model;
    var_to_idx=get_var_to_idx(model), tol::Float64=model.options.tol, default::Float64=0.0
)
    nauxs = length(model.auxvars)
    if nauxs == 0
        return copy(data)
    end
    (nt, nv) = size(data)
    nvarshk = length(model.variables) + length(model.shocks)
    if nv ∉ (nvarshk, nvarshk + nauxs)
        modelerror("Incorrect number of columns $nv. Expected $nvarshk or $(nvarshk + nauxs).")
    end
    mintimes = 1 + model.maxlag + model.maxlead
    if nt < mintimes
        modelerror("Insufficient time periods $nt. Expected $mintimes or more.")
    end
    result = [data[:, 1:nvarshk] zeros(nt, nauxs)]
    aux_eqn_count = 0
    for (k, eqn) in model.auxeqns
        aux_eqn_count += 1
        for t in (eqn.maxlag+1):(nt-eqn.maxlead)
            idx = [CartesianIndex((t + ti, var_to_idx[var])) for (var, ti) in keys(eqn.tsrefs)]
            res = eqn.eval_resid(result[idx])
            # TODO: what is this logic?
            if res < 1.0
                result[t, nvarshk+aux_eqn_count] = log(1.0 - res)
            else
                result[t, nvarshk+aux_eqn_count] = default
            end
        end
    end
    return result
end

function get_aux_equation_keys(model::Model, eqn_key::Symbol)
    key_string = string(eqn_key)
    aux_keys = filter(x -> contains(string(x), key_string), keys(model.auxeqns))
    return aux_keys
end

function remove_aux_equations!(model::Model, key::Symbol)
    for k in get_aux_equation_keys(model, key)
        delete!(model.auxeqns, k)
    end
end

"""
    find(m::Model, sym::Symbol)

Print information about the symbol in the provided model.
"""
function summarize(model::Model, sym::Symbol)
    eqmap = equation_map(model)
    if sym ∉ keys(eqmap)
        println("$sym not found in model.")
        return
    end
    sym_eqs = eqmap[sym]

    if length((sym_eqs)) > 0
        didfirst = false
        for val in sym_eqs
            if val in keys(model.equations)
                prettyprint_equation(model, model.equations[val]; target=sym, eq_symbols=Vector{Symbol}())
            elseif val ∈ keys(model.sstate.constraints)
                prettyprint_equation(model, model.sstate.constraints[val]; target=sym, eq_symbols=Vector{Symbol}())
            end
            
        end
    else
        println("$sym not found in model")
    end

    # println("\n\n============================")
    # println("Values")
    # println("============================")
    # if issssolved(m)
    #     println("Steady-state: $(m.sstate[sym])")
    # end
    # if @isdefined(dt) && dt isa Workspace && @isdefined(db_ff) && db_ff isa Workspace
    #     ts = db_ff[sym]
    #     println("db_ff:")
    #     println("  Historical          : $(round(minimum(ts[firstdate(ts):dt.endhist]); digits=4)) - $(round(maximum(ts[firstdate(ts):dt.endhist]); digits=4))")
    #     println("  Monitoring          : $(round(minimum(ts[dt.begmntr:dt.endmntr]); digits=4)) - $(round(maximum(ts[dt.begmntr:dt.endmntr]); digits=4))")
    #     println("  Projection (6Q)     : $(round(minimum(ts[dt.begproj:dt.begproj+5]); digits=4)) - $(round(maximum(ts[dt.begproj:dt.begproj+5]); digits=4))")
    #     println("  Projection (further): $(round(minimum(ts[dt.begproj+6:lastdate(ts)]); digits=4)) - $(round(maximum(ts[dt.begproj+6:lastdate(ts)]); digits=4))")
    # end
end

function get_main_equation(model::Model, var::Symbol)
    for (eqn_name, eqn) in pairs(model.equations)
        for (t, sym) in eqn.tsrefs
            if t[1].name == var && t[2] == 0
                return eqn_name
            end
        end
    end
    return nothing
end
export get_main_equation
"""
    print_equation(m::Model, eq::Equation; target::Symbol, eq_symbols::Vector{Any}=[])
    
    Print the provided equation with the variables colored according to their type.

    ### Keyword arguments
      * `m`::Model - The model which contains the variables and equations.
      * `eq`::Equation - The equation in question
      * `target`::Symbol - if provided, the specified symbol will be presented in bright green.
      * `eq_symbols`::Vector{Any} - a vector of symbols present in the equation. Can slightly speed up processing if provided.
"""
function prettyprint_equation(m::Model, eq::Union{Equation,SteadyStateEquation}; target::Symbol=nothing, eq_symbols::Vector{Symbol} = [])
    # target_color = "#7DFF33"
    target_color = "#f4C095"
    var_color = "#1D7874"
    shock_color = "#EE2E31"
    param_color = "#91C7B1"
    if length(eq_symbols) == 0
        eq_symbols = equation_symbols(eq)
    end
    sort!(eq_symbols, by=symbol_length, rev=true)
    eq_str = ":$(eq.name) => $eq"

    for sym in eq_symbols
        if (sym == target)
            eq_str = replace(eq_str, Regex("([^_a-zA-Z])($sym)([^_a-zA-Z])") => s"""\1|||crayon"#f4C095 bold"|||\2|||crayon"default !bold"|||\3""")
            eq_str = replace(eq_str, Regex("([^_a-zA-Z])($sym)\$") => s"""\1|||crayon"#f4C095 bold"|||\2|||crayon"default !bold"|||""")
        elseif (sym in variables(m))
            eq_str = replace(eq_str, Regex("([^_a-zA-Z])($sym)([^_a-zA-Z])") => s"""\1|||crayon"#1D7874"|||\2|||crayon"default"|||\3""")
            eq_str = replace(eq_str, Regex("([^_a-zA-Z])($sym)\$") => s"""\1|||crayon"#1D7874"|||\2|||crayon"default"|||""")
        elseif (sym in shocks(m))
            eq_str = replace(eq_str, Regex("([^_a-zA-Z])($sym)([^_a-zA-Z])") => s"""\1|||crayon"#EE2E31"|||\2|||crayon"default"|||\3""")
            eq_str = replace(eq_str, Regex("([^_a-zA-Z])($sym)\$") => s"""\1|||crayon"#EE2E31"|||\2|||crayon"default"|||""")
        else
            eq_str = replace(eq_str, Regex("([^_a-zA-Z])($sym)([^_a-zA-Z])") => s"""\1|||crayon"#91C7B1"|||\2|||crayon"default"|||\3""")
            eq_str = replace(eq_str, Regex("([^_a-zA-Z])($sym)\$") => s"""\1|||crayon"#91C7B1"|||\2|||crayon"default"|||""")
            
        end
    end
    print_array = Vector{Any}()
    for part in split(eq_str, "|||")
        cray = findfirst("crayon", part)
        if !isnothing(cray) && first(cray) == 1
            push!(print_array, eval(Meta.parse(part)))
        else
            push!(print_array, part)
        end
    end
    println(print_array...)
end

"""
    find_symbols!(dest::Vector, v::Vector{Any})
    
    Take a vector of equation arguments and add the non-mathematical ones to the destination vector. 
"""
function find_symbols!(dest::Vector{Symbol}, v::Vector{Any})
    for el in v
        if el isa Expr
            find_symbols!(dest, el.args)  
        elseif el isa Symbol && !(el in [:+, :-, :*, :/, :^, :max, :min, :t]) && !(el in dest)
            push!(dest, el) 
        end
    end
end

symbol_length(sym::Symbol) = length("$sym")


"""
    equation_symbols(e::Equation)
    
    The a vector of symbols of the non-mathematical arguments in the provided equation. 
"""
function equation_symbols(e::Union{Equation,SteadyStateEquation})
    vars = Vector{Symbol}()
    find_symbols!(vars, e.expr.args) 
    return vars
end

export summarize

function equation_map(m::Model)
    eqmap = Dict{Symbol, Any}()
    for (key, eqn) in pairs(m.equations)
        for (var, time) in keys(eqn.tsrefs)
            if var.name ∈ keys(eqmap)
                unique!(push!(eqmap[var.name], key))
            else
                eqmap[var.name] = [key]
            end
        end
        for param in keys(eqn.eval_resid.params)
            if param ∈ keys(eqmap)
                unique!(push!(eqmap[param], key))
            else
                eqmap[param] = [key]
            end
        end
        for var in keys(eqn.ssrefs)
            if var.name ∈ keys(eqmap)
                unique!(push!(eqmap[var.name], key))
            else
                eqmap[var.name] = [key]
            end
        end
        # TODO: ssrefs
    end 
    for (key, eqn) in pairs(m.sstate.constraints)
        for ind in eqn.vinds
            name = m.sstate.vars[(1+ind)÷2].name.name
            if name ∈ keys(eqmap)
                unique!(push!(eqmap[name], key))
            else
                eqmap[name] = [key]
            end
        end
        for param in keys(eqn.eval_resid.params)
            if param ∈ keys(eqmap)
                unique!(push!(eqmap[param], key))
            else
                eqmap[param] = [key]
            end
        end
    end 
    return eqmap
end<|MERGE_RESOLUTION|>--- conflicted
+++ resolved
@@ -63,13 +63,8 @@
     # shock variables
     shocks::Vector{ModelVariable}
     # transition equations
-<<<<<<< HEAD
     equations::OrderedDict{Symbol,Equation}
     # parameters 
-=======
-    equations::Vector{Equation}
-    # parameters
->>>>>>> 3d3a4964
     parameters::Parameters
     # auto-exogenize mapping of variables and shocks
     autoexogenize::Dict{Symbol,Symbol}
@@ -326,11 +321,6 @@
         print(io, " with ", length(model.auxeqns), " auxiliary equations")
     end
     print(io, ": \n")
-<<<<<<< HEAD
-    function print_aux_eq(k)
-        v = model.auxeqns[k]
-        println(io, "   \t|->:\t", v.expr)
-=======
     var_to_idx = get_var_to_idx(model)
     function print_aux_eq(bi)
         v = model.auxeqns[bi]
@@ -339,22 +329,13 @@
             ci = ai - nvarshk
             (1 <= ci < bi) && print_aux_eq(ci)
         end
-        println(io, "   |->A$bi:   ", v)
->>>>>>> 3d3a4964
+        println(io, "   |->A$bi:   ", v.expr)
     end
     for (key, eq) in model.equations
         println(io, "   $key:\t", eq)
         allvars = model.allvars
-<<<<<<< HEAD
         for aux_key in get_aux_equation_keys(model, key)
             print_aux_eq(aux_key)
-=======
-        for (var, _) in keys(v.tsrefs)
-            ai = var_to_idx[var]
-            if ai > nvarshk
-                print_aux_eq(ai - nvarshk)
-            end
->>>>>>> 3d3a4964
         end
     end
 end
@@ -984,17 +965,12 @@
     tssyms = values(tsrefs)
     sssyms = values(ssrefs)
     psyms = values(prefs)
-<<<<<<< HEAD
+    ######
     # name
     if eqn_name == :_unnamed_equation_
         throw(ArgumentError("No equation name specified"))
     end
     funcs_expr = makefuncs(eqn_name, residual, tssyms, sssyms, psyms, modelmodule)
-    resid, RJ = modelmodule.eval(funcs_expr)
-    _update_eqn_params!(resid, model.parameters)
-    return Equation(doc, eqn_name, flags, expr, residual, tsrefs, ssrefs, prefs, resid, RJ)
-=======
-    funcs_expr = makefuncs(residual, tssyms, sssyms, psyms, modelmodule)
     resid, RJ, resid_param, chunk = modelmodule.eval(funcs_expr)
     _update_eqn_params!(resid, model.parameters)
     modelmodule.eval(:($(@__MODULE__).precompilefuncs($resid, $RJ, $resid_param, $chunk)))
@@ -1006,8 +982,7 @@
     for (modsym, sym) in ssrefs
         ssrefs′[ModelSymbol(modsym)] = sym
     end
-    return Equation(doc, flags, expr, residual, tsrefs′, ssrefs′, prefs, resid, RJ)
->>>>>>> 3d3a4964
+    return Equation(doc, eqn_name, flags, expr, residual, tsrefs′, ssrefs′, prefs, resid, RJ)
 end
 
 
@@ -1054,11 +1029,7 @@
 Usually there's no need to call this function directly. It is called during
 [`@initialize`](@ref).
 """
-<<<<<<< HEAD
-function add_equation!(model::Model, eqn_key::Symbol, expr::Expr; modelmodule::Module=moduleof(model))
-=======
-function add_equation!(model::Model, expr::Expr; var_to_idx=get_var_to_idx(model), modelmodule::Module=moduleof(model))
->>>>>>> 3d3a4964
+function add_equation!(model::Model, eqn_key::Symbol, expr::Expr; var_to_idx=get_var_to_idx(model), modelmodule::Module=moduleof(model))
     source = LineNumberNode[]
     auxeqns = OrderedDict{Symbol, Expr}()
     flags = EqnFlags()
@@ -1152,12 +1123,8 @@
                         @goto skip_substitution
                     end
                 end
-<<<<<<< HEAD
                 aux_name = Symbol("$(eqn_key)_AUX$(length(auxeqns)+1)")
-                aux_expr = process_equation(model, Expr(:(=), arg, 0); modelmodule=modelmodule, eqn_name=aux_name)
-=======
-                aux_expr = process_equation(model, Expr(:(=), arg, 0); var_to_idx, modelmodule)
->>>>>>> 3d3a4964
+                aux_expr = process_equation(model, Expr(:(=), arg, 0);  var_to_idx=var_to_idx, modelmodule=modelmodule, eqn_name=aux_name)
                 if isempty(aux_expr.tsrefs)
                     # arg doesn't contain any variables, no need for substitution
                     @goto skip_substitution
@@ -1165,13 +1132,9 @@
                 # substitute log(something) with auxN and add equation exp(auxN) = something
                 push!(model.auxvars, :dummy)  # faster than resize!(model.auxvars, length(model.auxvars)+1)
                 model.auxvars[end] = auxs = Symbol("aux", model.nauxs)
-<<<<<<< HEAD
                 push!(auxeqns, aux_name => Expr(:(=), Expr(:call, :exp, Expr(:ref, auxs, :t)), arg))
-=======
-                push!(auxeqns, Expr(:(=), Expr(:call, :exp, Expr(:ref, auxs, :t)), arg))
                 # update variables to indexes map
                 push!(var_to_idx, auxs => length(var_to_idx) + 1)
->>>>>>> 3d3a4964
                 return Expr(:ref, auxs, :t)
                 @label skip_substitution
                 nothing
@@ -1186,25 +1149,14 @@
     if isempty(source)
         push!(source, LineNumberNode(0))
     end
-<<<<<<< HEAD
-    eqn = process_equation(model, new_expr; modelmodule=modelmodule, line=source[1], flags=flags, doc=doc, eqn_name=eqn_key)
+    eqn = process_equation(model, new_expr; var_to_idx=var_to_idx, modelmodule=modelmodule, line=source[1], flags=flags, doc=doc, eqn_name=eqn_key)
     push!(model.equations, eqn.name => eqn)
     model.maxlag = max(model.maxlag, eqn.maxlag)
     model.maxlead = max(model.maxlead, eqn.maxlead)
     model.dynss = model.dynss || !isempty(eqn.ssrefs)
     for (k, eq) ∈ auxeqns
-        eqn = process_equation(model, eq; modelmodule=modelmodule, line=source[1], eqn_name=k)
+        eqn = process_equation(model, eq; var_to_idx=var_to_idx, modelmodule=modelmodule, line=source[1], eqn_name=k)
         push!(model.auxeqns, eqn.name => eqn)
-=======
-    eqn = process_equation(model, new_expr; var_to_idx, modelmodule, line=source[1], flags, doc)
-    push!(model.equations, eqn)
-    model.maxlag = max(model.maxlag, eqn.maxlag)
-    model.maxlead = max(model.maxlead, eqn.maxlead)
-    model.dynss = model.dynss || !isempty(eqn.ssrefs)
-    for i ∈ eachindex(auxeqns)
-        eqn = process_equation(model, auxeqns[i]; var_to_idx, modelmodule, line=source[1])
-        push!(model.auxeqns, eqn)
->>>>>>> 3d3a4964
         model.maxlag = max(model.maxlag, eqn.maxlag)
         model.maxlead = max(model.maxlead, eqn.maxlead)
     end
@@ -1248,14 +1200,9 @@
     empty!(model.equations)
     empty!(model.auxeqns)
     model.dynss = false
-<<<<<<< HEAD
+    var_to_idx = _make_var_to_idx(model.allvars)
     for (key, e) in eqns
-        add_equation!(model, key, e.expr; modelmodule=modelmodule)
-=======
-    var_to_idx = _make_var_to_idx(model.allvars)
-    for e in eqns
-        add_equation!(model, e; modelmodule, var_to_idx)
->>>>>>> 3d3a4964
+        add_equation!(model, key, e.expr; var_to_idx=var_to_idx, modelmodule=modelmodule)
     end
     initssdata!(model)
     update_links!(model.parameters)
