##################################################################################
# This file is part of ModelBaseEcon.jl
# BSD 3-Clause License
# Copyright (c) 2020-2023, Bank of Canada
# All rights reserved.
##################################################################################

export SteadyStateEquation

"""
    struct SteadyStateEquation <: AbstractEquation ⋯ end

Data structure representing an individual steady state equation.

Steady state equations can be constructed from the dynamic equations of the
model. Each steady state variable has two unknowns, level and slope, so from
each dynamic equation we construct two steady state equations.

Steady state equations can also be constructed with [`@steadystate`](@ref) after
[`@initialize`](@ref) has been called. We call such equations steady state
constraints.
"""
struct SteadyStateEquation <: AbstractEquation
    type::Symbol
    name::Symbol
    vinds::Vector{Int64}
    vsyms::Vector{Symbol}
    expr::ExtExpr
    eval_resid::Function
    eval_RJ::Function
end

########################################################

"""
    struct SteadyStateVariable ⋯ end

Holds the steady state solution for one variable, which includes the values of
two steady state unknowns - level and slope.
"""
struct SteadyStateVariable{DATA<:AbstractVector{Float64},MASK<:AbstractVector{Bool}}
    # The corresponding entry in m.allvars. Needed for its type
    name::ModelVariable
    # Its index in the m.allvars array
    index::Int
    # A view in the SteadyStateData.values location for this variable
    data::DATA
    # A view into the mask array 
    mask::MASK
end


transform(x, v::SteadyStateVariable) = transform(x, v.name)
inverse_transform(x, v::SteadyStateVariable) = inverse_transform(x, v.name)
@forward SteadyStateVariable.name transformation, inverse_transformation
@forward SteadyStateVariable.name islin, islog, isneglog, issteady, isexog, isshock

#############################################################################
# Access to .level and .slope

function Base.getproperty(v::SteadyStateVariable, name::Symbol)
    if hasfield(typeof(v), name)
        return getfield(v, name)
    end
    data = getfield(v, :data)
    # we store transformed data, must invert to give back to user
    return name == :level ? inverse_transform(data[1], v) :
           name == :slope ? (islog(v) || isneglog(v) ? exp(data[2]) : data[2]) :
           getfield(v, name)
end

function Base.setproperty!(v::SteadyStateVariable, name::Symbol, val)
    data = getfield(v, :data)
    # we store transformed data, must transform user input
    if name == :level
        data[1] = transform(val, v)
    elseif name == :slope
        data[2] = (islog(v) || isneglog(v) ? log(val) : val)
    else
        setfield!(v, name, val)  # this will error (immutable)
    end
end

# use [] to get a time series of values.
# the ref= value is the t at which it equals its level
function Base.getindex(v::SteadyStateVariable, t; ref=first(t))
    if eltype(t) != eltype(ref)
        throw(ArgumentError("Must provide reference time of the same type as the time index"))
    end
    if t isa Number
        int_t = convert(Int, t - ref)
        result = v.data[1] + v.data[2] * int_t
    else
        int_t = convert(Int, first(t) - ref):convert(Int, last(t) - ref)
        result = v.data[1] .+ v.data[2] .* int_t
    end
    # we must inverse transform internal data before returning to user
    return inverse_transform(result, v)
end

#################################
# pretty printing 


# Return a 5-tuple with the number of characters for the name, and the alignment
# 2-tuples for level and slope.
function alignment5(io::IO, v::SteadyStateVariable)
    name = sprint(print, string(v.name.name), context=io, sizehint=0)
    lvl_a = Base.alignment(io, v.level)
    if isshock(v) || issteady(v)
        slp_a = (0, 0)
    else
        slp_a = Base.alignment(io, v.slope)
    end
    (length(name), lvl_a..., slp_a...)
end

function alignment5(io::IO, vars::AbstractVector{SteadyStateVariable})
    a = (0, 0, 0, 0, 0)
    for v in vars
        a = max.(a, alignment5(io, v))
    end
    return a
end

function show_aligned5(io::IO, v::SteadyStateVariable, a=alignment5(io, v);
    mask=trues(2), sep1=" = ",
    sep2=islog(v) || isneglog(v) ? " * " : " + ",
    sep3=islog(v) || isneglog(v) ? "^t" : "*t")
    name = sprint(print, string(v.name.name), context=io, sizehint=0)
    if mask[1]
        lvl_a = Base.alignment(io, v.level)
        lvl = sprint(show, v.level, context=io, sizehint=0)
    else
        lvl_a = (0, 1)
        lvl = "?"
    end
    if mask[2]
        slp_a = Base.alignment(io, v.slope)
        slp = sprint(show, v.slope, context=io, sizehint=0)
    else
        slp_a = (0, 1)
        slp = "?"
    end
    print(io, "  ", repeat(' ', a[1] - length(name)), name,
        sep1, repeat(' ', a[2] - lvl_a[1]), lvl, repeat(' ', a[3] - lvl_a[2]))
    if (!issteady(v) && !isshock(v)) && !(v.data[2] + 1.0 ≈ 1.0)
        print(io, sep2, repeat(' ', a[4] - slp_a[1]), slp, repeat(' ', a[5] - slp_a[2]), sep3)
    end
end

Base.show(io::IO, v::SteadyStateVariable) = show_aligned5(io, v)

########################################################

export SteadyStateData

"""
    SteadyStateData

Data structure that holds information about the steady state solution of the
Model. This includes a collection of [`SteadyStateVariable`](@ref)s and two
collections of [`SteadyStateEquation`](@ref)s - one for the steady state
equations generated from dynamic equations and another for steady state
constraints created with [`@steadystate`](@ref).
"""
struct SteadyStateData
    "List of steady state variables."
    vars::Vector{SteadyStateVariable}
    "Steady state solution vector."
    values::Vector{Float64}
    "`mask[i] == true if and only if `values[i]` holds the steady state value."
    mask::BitArray{1}
    "Steady state equations derived from the dynamic system."
    equations::LittleDict{Symbol,SteadyStateEquation}
    "Steady state equations explicitly added with @steadystate."
    constraints::LittleDict{Symbol,SteadyStateEquation}
    # default constructor
    SteadyStateData() = new([], [], [], LittleDict{Symbol,SteadyStateEquation}(), LittleDict{Symbol,SteadyStateEquation}())
end

@inline function Base.push!(ssd::SteadyStateData, var, vars...)
    push!(ssd, var)
    push!(ssd, vars...)
end
Base.push!(ssd::SteadyStateData, var::Symbol) = push!(ssd, convert(ModelSymbol, var))
function Base.push!(ssd::SteadyStateData, var::ModelSymbol)
    ssd_vars = getfield(ssd, :vars)
    ssd_vals = getfield(ssd, :values)
    ssd_mask = getfield(ssd, :mask)
    for v in ssd_vars
        if v.name == var
            return v
        end
    end
    push!(ssd_vals, isexog(var) || isshock(var) ? 0.0 : 0.1, 0.0)
    push!(ssd_mask, isexog(var) || isshock(var), isexog(var) || isshock(var) || issteady(var))
    ind = length(ssd_vars) + 1
    v = SteadyStateVariable(var, ind, view(ssd_vals, 2ind .+ (-1:0)), view(ssd_mask, 2ind .+ (-1:0)))
    push!(ssd_vars, v)
    return v
end

# function Base.delete!(ssd::SteadyStateData, var::SteadyStateVariable)
#     ssd_vars = getfield(ssd, :vars)
#     ssd_vals = getfield(ssd, :values)
#     ssd_mask = getfield(ssd, :mask)
#     for (i,v) in enumerate(ssd_vars)
#         if v == var
#             deleteat!(ssd_vars, i)
#             deleteat!(ssd_vals, (2i-1, 2i))
#             deleteat!(ssd_mask, (2i-1, 2i))
            
#             # deleteat!(ssd_vals, 2i-1)
#             # deleteat!(ssd_vals, 2i-1) # equivalent to 2i
#             # deleteat!(ssd_mask, 2i-1)
#             # deleteat!(ssd_mask, 2i-1) # equivalent to 2i
#             for ind in i:length(ssd_vars)
#                 ssd_vars[ind].index = ind
#                 ssd_vars[ind].data = view(ssd_vals, 2ind .+ (-1:0))
#                 ssd_vars[ind].mask = view(ssd_mask, 2ind .+ (-1:0))
#             end
#             break
#         end
#     end
# end

export alleqns
"""
    alleqns(ssd::SteadyStateData)

Return a list of all steady state equations.

The list contains all explicitly added steady state constraints and all
equations derived from the dynamic system.
"""
alleqns(ssd::SteadyStateData) = LittleDict{Symbol, SteadyStateEquation}(key => eqn for (key, eqn) in vcat(pairs(ssd.constraints)..., pairs(ssd.equations)...))

export neqns
"""
    neqns(ssd::SteadyStateData)

Return the total number of equations in the steady state system, including the
ones added explicitly as steady state constraints and the ones derived from the
dynamic system.
"""
neqns(ssd::SteadyStateData) = length(ssd.equations) + length(ssd.constraints)

export geteqn
"""
    geteqn(i, ssd::SteadyStateData)

Return the i-th steady state equation. Index i is interpreted as in the output
of [`alleqns(::SteadyStateData)`](@ref). Calling `geteqn(i, sdd)` has the same
effect as `alleqn(ssd)[i]`, but it's more efficient.

### Example
```julia
# Iterate all equations like this:
for i = 1:neqns(ssd)
    eqn = geteqn(i, ssd)
    # do something awesome with `eqn` and `i`
end
```
"""
function geteqn(i::Integer, ssd::SteadyStateData)
    ci = i - length(ssd.constraints)
    return ci > 0 ? get(ci, ssd.equations) : get(i, ssd.constraints)
end
geteqn(i::Integer, m::AbstractModel) = geteqn(i, m.sstate)
function geteqn(key::Symbol, ssd::SteadyStateData)
    return key ∈ collect(keys(ssd.equations))  ? ssd.equations[key] : ssd.constraints[key]
end
geteqn(key::Symbol, m::AbstractModel) = geteqn(i, m.sstate)

Base.show(io::IO, ::MIME"text/plain", ssd::SteadyStateData) = show(io, ssd)
Base.show(io::IO, ssd::SteadyStateData) = begin
    if issssolved(ssd)
        println(io, "Steady state solved.")
    else
        println(io, "Steady state not solved.")
    end
    len = length(ssd.constraints)
    if len == 0
        println(io, "No additional constraints.")
    else
        println(io, len, " additional constraint", ifelse(len > 1, "s.", "."))
        for c in ssd.constraints
            println(io, "    ", c)
        end
    end
end

#########
# Implement access to steady state values using dot notation and index notation

function Base.propertynames(ssd::SteadyStateData, private::Bool=false)
    if private
        return ((v.name.name for v in ssd.vars)..., fieldnames(SteadyStateData)...,)
    else
        return ((v.name.name for v in ssd.vars)...,)
    end
end

function Base.getproperty(ssd::SteadyStateData, sym::Symbol)
    if sym ∈ fieldnames(SteadyStateData)
        return getfield(ssd, sym)
    else
        for v in ssd.vars
            if v.name == sym
                return v
            end
        end
        throw(ArgumentError("Unknown variable $sym."))
    end
end

Base.getindex(ssd::SteadyStateData, ind::Int) = ssd.vars[ind]
Base.getindex(ssd::SteadyStateData, sym::ModelSymbol) = getproperty(ssd, sym.name)
Base.getindex(ssd::SteadyStateData, sym::Symbol) = getproperty(ssd, sym)
Base.getindex(ssd::SteadyStateData, sym::AbstractString) = getproperty(ssd, Symbol(sym))

@inline ss_symbol(ssd::SteadyStateData, vi::Int) = Symbol("#", ssd.vars[(1+vi)÷2].name.name, "#", (vi % 2 == 1) ? :lvl : :slp, "#")

#########################
# 

export printsstate

"""
    printsstate([io::IO,] ssd::SteadyStateData)

Display steady state solution.

Steady state solution is presented in a table, where the first column is
the name of the variable, the second and third columns are the corresponding
values of the level and the slope. If the value is not determined
(as per its `mask` value) then it is displayed as "*".
"""
function printsstate(io::IO, model::AbstractModel)
    io = IOContext(io, :compact => get(io, :compact, true))
    ssd = model.sstate
    println(io, "Steady State Solution:")
    a = max.(alignment5(io, ssd.vars), (0, 0, 3, 0, 3))
    for v in ssd.vars
        show_aligned5(io, v, a, mask=v.mask)
        println(io)
    end
end
printsstate(model::AbstractModel) = printsstate(Base.stdout, model)

###########################
# Make steady state equation from dynamic equation

# Idea:
#   in the steady state equation, we assume that the variable y_ss
#   follows a linear motion expressed as y_ss[t] = y_ss#lvl + t * y_ss#slp
#   where y_ss#lvl and y_ss#slp are two unknowns we solve for.
# 
#   The dynamic equation has mentions of lags and leads. We replace those
#   with the above expression.
# 
#   Since we have two parameters to determine, we need two steady state equations
#   from each dynamic equation. We get this by writing the dynamic equation at
#   two different values of `t` - 0 and another one we call `shift`.
# 
#   Shift is a an option in the model object, which the user can set to any integer
#   other than 0. The default is 10.

"""
    SSEqnData

Internal structure used for evaluation of the residual of the steady state
equation derived from a dynamic equation.

!!! warning
    This data type is for internal use only and not intended to be used directly
    by users.
"""
struct SSEqnData{M<:AbstractModel}
    "Whether or not to add model.shift"
    shift::Bool
    "Reference to the model object (needed for the current value of shift"
    model::Ref{M}
    "Information needed to compute the Jacobian matrix of the transformation between steady state and dynamic unknowns"
    JT::Vector
    "The dynamic equation instance"
    eqn::Equation
    SSEqnData(s, m::M, jt, e) where {M<:AbstractModel} = new{M}(s, Ref(m), jt, e)
    SSEqnData(s, m::Ref{M}, jt, e) where {M<:AbstractModel} = new{M}(s, m, jt, e)
end

##############

__lag(jt, s) = s.shift ? jt.tlag + s.model[].shift : jt.tlag
function __to_dyn_pt(pt, s)
    # This function applies the transformation from steady
    # state equation unknowns to dynamic equation unknowns
    buffer = fill(0.0, length(s.JT))
    for (i, jt) in enumerate(s.JT)
        if length(jt.ssinds) == 1
            pti = pt[jt.ssinds[1]]
        else
            pti = pt[jt.ssinds[1]] + __lag(jt, s) * pt[jt.ssinds[2]]
        end
        buffer[i] += pti
    end
    return buffer
end
function __to_ssgrad(pt, jj, s)
    # This function inverts the transformation. jj is the gradient of the
    # dynamic equation residual with respect to the dynamic equation unknowns.
    # Here we compute the Jacobian of the transformation and use it to compute
    ss = zeros(size(pt))
    for (i, jt) in enumerate(s.JT)
        if length(jt.ssinds) == 1
            # pti = pt[jt.ssinds[1]]
            ss[jt.ssinds[1]] += jj[i]
        else
            local lag_jt = __lag(jt, s)
            # pti = pt[jt.ssinds[1]] + lag_jt * pt[jt.ssinds[2]]
            ss[jt.ssinds[1]] += jj[i]
            ss[jt.ssinds[2]] += jj[i] * lag_jt
        end
    end
    # NOTE regarding the above: The dynamic equation is F(x_t) = 0
    # Here we're solving F(u(l+t*s)) = 0
    # The derivative is dF/dl = F' * u' and dF/ds = F' * u' * t
    # F' is in jj[i]
    # u(x) = x, so u'(x) = 1
    return ss
end
"""
    sseqn_resid_RJ(sed::SSEqnData)

Create the `eval_resid` and `eval_RJ` for a steady state equation derived from a
dynamic equation using information from the given [`SSEqnData`](@ref).

!!! warning
    This function is for internal use only and not intended to be called
    directly by users.
"""
function sseqn_resid_RJ(s::SSEqnData)
    function _resid(pt::Vector{<:Real})
        _update_eqn_params!(s.eqn.eval_resid, s.model[].parameters)
        return s.eqn.eval_resid(__to_dyn_pt(pt, s))
    end
    function _RJ(pt::Vector{<:Real})
        _update_eqn_params!(s.eqn.eval_resid, s.model[].parameters)
        R, jj = s.eqn.eval_RJ(__to_dyn_pt(pt, s))
        return R, __to_ssgrad(pt, jj, s)
    end
    return _resid, _RJ
end

"""
    make_sseqn(model::AbstractModel, eqn::Equation, shift::Bool, var_to_idx)

Create a steady state equation from the given dynamic equation for the given
model.

!!! warning
    This function is for internal use only and not intended to be called
    directly by users.
"""
<<<<<<< HEAD
function make_sseqn(model::AbstractModel, eqn::Equation, shift::Bool, eqn_name::Symbol)
    local allvars = model.allvars
    tvalue(t) = shift ? t + model.shift : t
=======
function make_sseqn(model::AbstractModel, eqn::Equation, shift::Bool, var_to_idx=get_var_to_idx(model))
>>>>>>> 3d3a4964
    # ssind converts the dynamic index (v, t) into
    # the corresponding indexes of steady state unknowns.
    # Returned value is a list of length 1, or 2.
    function ssind((var, ti),)::Array{Int64,1}
        vi = var_to_idx[var]
        no_slope = isshock(var) || issteady(var)
        # The level unknown has index 2*vi-1.
        # The slope unknown has index 2*vi. However:
        #  * :steady and :shock variables don't have slopes
        #  * :lin and :log variables the slope is in the equation
        #    only if the effective t-index is not 0.
        if no_slope || (!shift && ti == 0)
            return [2vi - 1]
        else
            return [2vi - 1, 2vi]
        end
    end
    local ss = model.sstate
    # The steady state indexes.
    vinds = Int[]
    for (v, t) in keys(eqn.tsrefs)
        push!(vinds, ssind((v, t))...)
    end
    for v in keys(eqn.ssrefs)
        push!(vinds, ssind((v, 0))...)
    end
    unique!(vinds)
    # The corresponding steady state symbols
    vsyms = Symbol[ss_symbol(ss, vi) for vi in vinds]
    # In the next loop we build the matrix JT which transforms
    # from the steady state values to the dynamic point values.
    JT = []
    for (var, ti) in keys(eqn.tsrefs)
        val = (ssinds=indexin(ssind((var, ti)), vinds), tlag=ti)
        push!(JT, val)
    end
    for var in keys(eqn.ssrefs)
        val = (ssinds=indexin(ssind((var, 0)), vinds), tlag=0)
        push!(JT, val)
    end
    type = shift == 0 ? :tzero : :tshift
    let sseqndata = SSEqnData(shift, Ref(model), JT, eqn)
        return SteadyStateEquation(type, eqn_name, vinds, vsyms, eqn.expr, sseqn_resid_RJ(sseqndata)...)
    end
end

###########################
# Make steady state equation from user input


"""
    setss!(model::AbstractModel, expr::Expr; type::Symbol, modelmodule::Module)

Add a steady state equation to the model. Equations added by `setss!` are in
addition to the equations generated automatically from the dynamic system.

!!! warning
    This function is for internal use only and not intended to be called
    directly by users. Use [`@steadystate`](@ref) instead of calling this
    function.
"""
<<<<<<< HEAD
function setss!(model::AbstractModel, expr::Expr; type::Symbol, modelmodule::Module=moduleof(model), eqn_key=:_undefined_)
    if eqn_key == :_undefined_
        allkeys = collect(keys(model.sstate.constraints))
        eqn_key = Symbol("_SSEQ$(length(allkeys)+1)")
        incrementer = 1
        while eqn_key ∈ allkeys
            incrementer += 1
            eqn_key = Symbol("_SSEQ$(length(allkeys)+incrementer)")
        end
    end
=======
function setss!(model::AbstractModel, expr::Expr; type::Symbol, modelmodule::Module=moduleof(model), var_to_idx=get_var_to_idx(model))
>>>>>>> 3d3a4964

    if expr.head != :(=)
        error("Expected an equation, not $(expr.head)")
    end

    @assert type ∈ (:level, :slope) "Unknown steady state equation type $type. Expected either `level` or `slope`."

    local ss = sstate(model)

    local allvars = model.allvars

    ss_var_sym(var) = begin
        ty = (type === :level ? "lvl" : "slp")
        islog(var) ? Symbol("#log#", var.name, "#", ty, "#") :
        isneglog(var) ? Symbol("#logm#", var.name, "#", ty, "#") :
        Symbol("#", var.name, "#", ty, "#")
    end

    ###############################################
    #     ssprocess(val)
    # 
    # Process the given value to extract information about mentioned parameters and variables.
    # This function has the side effect of populating the vectors
    # `vinds`, `vsyms`, `val_params` and `source`
    # 
    # Algorithm is recursive over the given expression. The bottom of the recursion is the
    # processing of a `Number`, a `Symbol`, (or a `LineNumberNode`).
    # 
    # we will store indices
    local vinds = Int64[]
    local vsyms = Symbol[]
    # we will store parameters mentioned in `expr` here
    local val_params = Symbol[]
    local source = LineNumberNode[]
    # nothing to do with a number
    ssprocess(val::Number) = val
    # a symbol could be a variable (shock, auxvar), a parameter, or unknown.
    function ssprocess(val::Symbol)
        if val ∈ keys(model.parameters)
            # parameter - keep track that it's mentioned
            push!(val_params, val)
            return val
        end
        vind = get(var_to_idx, val, nothing)
        if vind !== nothing
            # it's a vriable of some sort: make a symbol and an index for the
            # corresponding steady state unknown
            var = allvars[vind]
            vsym = ss_var_sym(var)
            push!(vsyms, vsym)
            push!(vinds, type == :level ? 2vind - 1 : 2vind)
            if need_transform(var)
                func = inverse_transformation(var)
                return :($func($vsym))
            else
                return vsym
            end
        end
        # what to do with unknown symbols?
        error("unknown parameter $val")
    end
    # a sorce line information: store it and remove it from the expression
    ssprocess(val::LineNumberNode) = (push!(source, val); nothing)
    # process an expression recursively
    function ssprocess(val::Expr)
        if val.head == :(=)
            # we process the lhs and rhs seperately: there shouldn't be any equal signs
            error("unexpected equation.")
        end
        if val.head == :block
            # in a begin-end block, process each line and gather the results
            args = filter(x -> x !== nothing, map(ssprocess, val.args))
            if length(args) == 1
                # Only one thing left - no need for the begin-end anymore
                return args[1]
            else
                # reassemble the processed expressions back into a begin-end block
                return Expr(:block, args...)
            end
        elseif val.head == :call
            # in a function call, process each argument, but not the function name (args[1]) and reassemble the call
            args = filter(x -> x !== nothing, map(ssprocess, val.args[2:end]))
            return Expr(:call, val.args[1], args...)
        else
            # whatever this is, process each subexpression and reassemble it
            args = filter(x -> x !== nothing, map(ssprocess, val.args))
            return Expr(val.head, args...)
        end
    end
    # end of ssprocess() definition
    ###############################################
    # 
    lhs, rhs = expr.args
    lhs = ssprocess(lhs)
    rhs = ssprocess(rhs)
    expr.args .= MacroTools.unblock.(expr.args)
    # 
    nargs = length(vinds)
    # In case there's no source information, add a dummy one
    push!(source, LineNumberNode(0))
    # create the resid and RJ functions for the new equation
    # To do this, we use `makefuncs` from evaluation.jl
    residual = Expr(:block, source[1], :($(lhs) - $(rhs)))
    funcs_expr = makefuncs(eqn_key, residual, vsyms, [], unique(val_params), modelmodule)
    resid, RJ = modelmodule.eval(funcs_expr)
    _update_eqn_params!(resid, model.parameters)
    # We have all the ingredients to create the instance of SteadyStateEquation
    for i = 1:2
        # remove blocks with line numbers from expr.args[i]
        a = expr.args[i]
        if Meta.isexpr(a, :block)
            args = filter(x -> !isa(x, LineNumberNode), a.args)
            if length(a.args) == 1
                expr.args[i] = args[1]
            end
        end
    end
    sscon = SteadyStateEquation(type, eqn_key, vinds, vsyms, expr, resid, RJ)
    if nargs == 1
        # The equation involves only one variable. See if there's already an equation
        # with just that variable and, if so, remove it.
        for (k, ssc) in ss.constraints
            if ssc.type == type && length(ssc.vinds) == 1 && ssc.vinds[1] == sscon.vinds[1]
                ss.constraints[k] = sscon
                return sscon
            end
        end
    end
    push!(ss.constraints, sscon.name => sscon)
    return sscon
end


export @steadystate

"""
    @steadystate model [type] lhs = rhs

Add a steady state equation to the model.

The steady state system of the model is automatically derived from the dynamic
system. Use this macro to define additional equations for the steady state.
This is particularly useful in the case of a non-linear model that might have
multiple steady state, or the steady state might be difficult to solve for,
to help the steady state solver find the one you want to use.

  * `model` is the model instance you want to update
  * `type` (optional) is the type of constraint you want to add. This can be `level`
  or `slope`. If missing, the default is `level`
  * `lhs = rhs` is the expression defining the steady state constraint. In the
  equation, use variables and shocks from the model, but without any t-references.

"""
macro steadystate(model, type::Symbol, equation::Expr)
    thismodule = @__MODULE__
    modelmodule = __module__
    return esc(:($(thismodule).setss!($(model), $(Meta.quot(equation)); type=$(QuoteNode(type)))))  # , modelmodule=$(modelmodule))))
end

macro steadystate(model, equation::Expr)
    thismodule = @__MODULE__
    return esc(:($(thismodule).setss!($(model), $(Meta.quot(equation)); type=:level))) # , modelmodule=$(modelmodule))))
end

"""
    initssdata!(m::AbstractModel)

Create and initialize the `SteadyStateData` structure of the given model.

!!! warning
    This function is for internal use only and not intended to be called
    directly by users. It is called during [`@initialize`](@ref).
"""
function initssdata!(model::AbstractModel)
    var_to_idx = get_var_to_idx(model)
    ss = sstate(model)
    empty!(ss.vars)
    empty!(ss.values)
    empty!(ss.mask)
    for var in model.allvars
        push!(ss, var)
    end
    empty!(ss.equations)
<<<<<<< HEAD
    for (key, eqn) in alleqns(model)
        eqn_name = eqn.name
        push!(ss.equations, eqn_name => make_sseqn(model, eqn, false, eqn_name))
    end
    if !model.flags.ssZeroSlope
        for (key, eqn) in alleqns(model)
            eqn_name = Symbol("$(eqn.name)_tshift")
            push!(ss.equations, eqn_name => make_sseqn(model, eqn, true, eqn_name))
=======
    for eqn in alleqns(model)
        push!(ss.equations, make_sseqn(model, eqn, false, var_to_idx))
    end
    if !model.flags.ssZeroSlope
        for eqn in alleqns(model)
            push!(ss.equations, make_sseqn(model, eqn, true, var_to_idx))
>>>>>>> 3d3a4964
        end
    end
    empty!(ss.constraints)
    return nothing
end

function updatessdata!(model::AbstractModel)
    ss = sstate(model)
    
    
    # make new SteadyStateVariables (as they are immutable) and pass the relevant data from
    # the previous steadystate
    # this is slightly faster than a more piecemeal approach relying on mutable structs
    old_mask = deepcopy(getfield(ss, :mask))
    old_vals = deepcopy(getfield(ss, :values))
    old_vars = Dict{Symbol,SteadyStateVariable}(var.name.name => deepcopy(var) for var in ss.vars)
    empty!(ss.vars)
    empty!(ss.values)
    empty!(ss.mask)

    ind = 1
    for var in model.allvars
        push!(ss, var)
        if var.name ∈ keys(old_vars) && var.vr_type ==  old_vars[var.name].name.vr_type
            oldind = old_vars[var.name].index
            ss.values[2ind-1:2ind] .= old_vals[2oldind-1:2oldind]
            ss.mask[2ind-1:2ind] .= old_mask[2oldind-1:2oldind]
        end
        ind += 1
    end

    # i = 1
    # while i <= length(ss.vars)
    #     vind = 0
    #     if model.allvars[i].name != ss.vars[i].name.name
    #         delete!(ss, ss.vars[i])
    #         i -= 1
    #     end
    #     i += 1
    # end
    
    # existing_vars = [var.name for var in ss.vars] # actually a vector of ModelVariable
    # for var in model.allvars
    #     if var ∉ existing_vars
    #         # println("pushing ", var, ", ", length(ss.vars))
    #         push!(ss, var)
    #     end
    # end

    # for i in 1:length(model.allvars)
    #     @assert model.allvars[i].name == model.sstate.vars[i].name.name "$i, $(model.allvars[i].name) vs. $(model.sstate.vars[i].name.name)"
    # end

    # update vinds in the equations
    vinds_map = Dict{Symbol, Integer}()
    for (i, var) in enumerate(model.allvars)
        vinds_map[Symbol("#$(var.name)#lvl#")] = 2i - 1
        vinds_map[Symbol("#$(var.name)#slp#")] = 2i
    end
    for eqn in values(alleqns(ss))
        for j in 1:length(eqn.vinds)
            eqn.vinds[j] = vinds_map[eqn.vsyms[j]]
        end
    end

    for (key, eqn) in alleqns(model)
        eqn_name = eqn.name
        if eqn_name ∉ keys(ss.equations)
            # println("Adding $eqn_name")
            push!(ss.equations,eqn_name => make_sseqn(model, eqn, false, eqn_name))
            # println(ss.equations[eqn_name])
            # println(ss.equations[eqn_name].vsyms)
        end
    end
    if !model.flags.ssZeroSlope
        for (key, eqn) in alleqns(model)
            eqn_name = Symbol("$(eqn.name)_tshift")
            if eqn_name ∉ keys(ss.equations)
                push!(ss.equations, eqn_name => make_sseqn(model, eqn, true, eqn_name))
            end
        end
    end
    return nothing
end

export issssolved
"""
    issssolved(sstate::SteadyStateData)

Return `true` if the steady state has been solved, or `false` otherwise.

!!! note
    This function only checks that the steady state is marked as solved. It does
    not verify that the stored steady state values actually satisfy the steady
    state system of equations. Use `check_sstate` from StateSpaceEcon for that.
"""
issssolved(ss::SteadyStateData) = all(ss.mask)


"""
    assign_sstate!(model, collection)
    assign_sstate!(model; var = value, ...)

Assign a steady state solution from the given collection of name=>value pairs
into the given model. 

In each pair, the value can be a number in which case it is assigned as the
level and the slope is set to 0. The value can also be a `Tuple` or a `Vector`
in which case the first two elements are assigned as the level and the slope.
Finally, the value can itself be a name-value collection (like a named tuple or
a dictionary) with fields `:level` and `:slope`. Variables whose steady states
are found in the collection are assigned and also marked as solved.
"""
function assign_sstate! end
export assign_sstate!

assign_sstate!(model::AbstractModel, args) = (assign_sstate!(model.sstate, args); model)
assign_sstate!(model::AbstractModel; kwargs...) = assign_sstate!(model, kwargs)
assign_sstate!(ss::SteadyStateData; kwargs...) = assign_sstate!(ss, kwargs)
function assign_sstate!(ss::SteadyStateData, args)
    not_model_variables = Symbol[]
    for (key, value) in args
        sk = Symbol(key)
        if !hasproperty(ss, sk)
            push!(not_model_variables, sk)
            continue
        end
        var = getproperty(ss, sk)
        var.data[:] .= 0
        if value isa Union{NamedTuple,AbstractDict}
            var.level = value.level
            slp = get(value, :slope, nothing)
            if slp !== nothing
                var.slope = slp
            end
        elseif value isa Union{Tuple,Vector}
            var.level = value[1]
            if length(value) > 1
                var.slope = value[2]
            end
        else
            var.level = value
        end
        var.mask[:] .= true
    end
    if !isempty(not_model_variables)
        @warn "Model does not have the following variables: " not_model_variables
    end
    return ss
end

"""
    export_sstate(model)

Return a dictionary containing the steady state solution stored in the
given model. The value for each variable will be a number, if the variable has
zero slope, or a named tuple `(level = NUM, slope=NUM)`.
"""
function export_sstate end
export export_sstate

"""
    export_sstate!(container, model)

Fill the given container with the steady state solution stored in the 
given model. The value for each variable will be a number, if the variable has
zero slope, or else a named tuple of the form `(level = NUM, slope=NUM)`.
"""
function export_sstate! end
export export_sstate!

export_sstate(m_or_s::Union{AbstractModel,SteadyStateData}, C::Type=Dict{Symbol,Any}; kwargs...) = export_sstate!(C(), m_or_s; kwargs...)
export_sstate!(container, model::AbstractModel) = export_sstate!(container, model.sstate; model.ssZeroSlope, model.tol)
function export_sstate!(container, ss::SteadyStateData; ssZeroSlope::Bool=false, tol=1e-12)
    if !issssolved(ss)
        @warn "Steady state is not solved in `export_sstate!`"
    end
    if ssZeroSlope
        for var in ss.vars
            push!(container, var.name => var.level)
        end
    else
        for var in ss.vars
            if abs(var.slope) > tol
                push!(container, var.name => (; var.level, var.slope))
            else
                push!(container, var.name => var.level)
            end
        end
    end
    return container
end<|MERGE_RESOLUTION|>--- conflicted
+++ resolved
@@ -463,13 +463,9 @@
     This function is for internal use only and not intended to be called
     directly by users.
 """
-<<<<<<< HEAD
-function make_sseqn(model::AbstractModel, eqn::Equation, shift::Bool, eqn_name::Symbol)
+function make_sseqn(model::AbstractModel, eqn::Equation, shift::Bool, eqn_name::Symbol, var_to_idx=get_var_to_idx(model))
     local allvars = model.allvars
     tvalue(t) = shift ? t + model.shift : t
-=======
-function make_sseqn(model::AbstractModel, eqn::Equation, shift::Bool, var_to_idx=get_var_to_idx(model))
->>>>>>> 3d3a4964
     # ssind converts the dynamic index (v, t) into
     # the corresponding indexes of steady state unknowns.
     # Returned value is a list of length 1, or 2.
@@ -531,8 +527,7 @@
     directly by users. Use [`@steadystate`](@ref) instead of calling this
     function.
 """
-<<<<<<< HEAD
-function setss!(model::AbstractModel, expr::Expr; type::Symbol, modelmodule::Module=moduleof(model), eqn_key=:_undefined_)
+function setss!(model::AbstractModel, expr::Expr; type::Symbol, modelmodule::Module=moduleof(model), eqn_key=:_undefined_, var_to_idx=get_var_to_idx(model))
     if eqn_key == :_undefined_
         allkeys = collect(keys(model.sstate.constraints))
         eqn_key = Symbol("_SSEQ$(length(allkeys)+1)")
@@ -542,9 +537,6 @@
             eqn_key = Symbol("_SSEQ$(length(allkeys)+incrementer)")
         end
     end
-=======
-function setss!(model::AbstractModel, expr::Expr; type::Symbol, modelmodule::Module=moduleof(model), var_to_idx=get_var_to_idx(model))
->>>>>>> 3d3a4964
 
     if expr.head != :(=)
         error("Expected an equation, not $(expr.head)")
@@ -728,23 +720,14 @@
         push!(ss, var)
     end
     empty!(ss.equations)
-<<<<<<< HEAD
     for (key, eqn) in alleqns(model)
         eqn_name = eqn.name
-        push!(ss.equations, eqn_name => make_sseqn(model, eqn, false, eqn_name))
+        push!(ss.equations, eqn_name => make_sseqn(model, eqn, false, eqn_name, var_to_idx))
     end
     if !model.flags.ssZeroSlope
         for (key, eqn) in alleqns(model)
             eqn_name = Symbol("$(eqn.name)_tshift")
-            push!(ss.equations, eqn_name => make_sseqn(model, eqn, true, eqn_name))
-=======
-    for eqn in alleqns(model)
-        push!(ss.equations, make_sseqn(model, eqn, false, var_to_idx))
-    end
-    if !model.flags.ssZeroSlope
-        for eqn in alleqns(model)
-            push!(ss.equations, make_sseqn(model, eqn, true, var_to_idx))
->>>>>>> 3d3a4964
+            push!(ss.equations, eqn_name => make_sseqn(model, eqn, true, eqn_name, var_to_idx))
         end
     end
     empty!(ss.constraints)
