using ModelBaseEcon
using SparseArrays
using Test

@testset "Options" begin
    o = Options(tol=1e-7, maxiter=25)
    @test getoption(o, tol=1e7) == 1e-7
    @test getoption(o, abstol=1e-10) == 1e-10
    @test "abstol" ∉ o
    @test getoption!(o, abstol=1e-11) == 1e-11
    @test :abstol ∈ o
    @test setoption!(o, reltol=1e-3, linear=false) isa Options
    @test "reltol" ∈ o 
    @test :linear ∈ o
    @test getoption!(o, tol=nothing, linear=true, name="Zoro") == (1e-7, false, "Zoro")
    @test "name" ∈ o && o.name == "Zoro"
    z = Options(o)
    z.name = "Oro"
    @test o.name == "Zoro"
end

module E
    using ModelBaseEcon
end
@testset "Evaluations" begin
    ModelBaseEcon.initfuncs(E)
    E.eval(ModelBaseEcon.makefuncs(:(x + 3 * y), [:x, :y], mod=E))
    @test :resid_1 ∈ names(E, all=true)
    @test :RJ_1 ∈ names(E, all=true)
    @test E.resid_1([1.1, 2.3]) == 8.0
    @test E.RJ_1([1.1, 2.3]) == (8.0, [1.0, 3.0])
end

@testset "Misc" begin
    m = Model()
    out = let io = IOBuffer()
        print(io, m.flags)
        readlines(seek(io, 0))
    end
    @test length(out) == 3
    for line in out[2:end]
        sline = strip(line)
        @test isempty(sline) || length(split(sline, "=")) == 2
    end
    @test_throws ModelBaseEcon.ModelErrorBase ModelBaseEcon.modelerror()
end


############################################################################

function test_eval_RJ(m::Model, known_R, known_J)
    nrows = 1 + m.maxlag + m.maxlead
    ncols = length(m.allvars)
    R, J = eval_RJ(zeros(nrows, ncols), m)
    @test R ≈ known_R
    @test J ≈ known_J
end

function compare_RJ_R!_(m::Model)
    nrows = 1 + m.maxlag + m.maxlead
    ncols = length(m.variables) + length(m.shocks) + length(m.auxvars)
    point = rand(nrows, ncols)
    R, J = eval_RJ(point, m)
    S = similar(R)
    eval_R!(S, point, m)
    @test R ≈ S
end

@using_example E1
@testset "E1" begin
    @test length(E1.model.parameters) == 2
    @test length(E1.model.variables) == 1
    @test length(E1.model.shocks) == 1
    @test length(E1.model.equations) == 1
    @test E1.model.maxlag == 1
    @test E1.model.maxlead == 1
    test_eval_RJ(E1.model, [0.0], [-0.5 1.0 -0.5 0.0 -1.0 0.0])
    compare_RJ_R!_(E1.model)
end

@testset "E1.sstate" begin
    let m = E1.model
        @test issssolved(m) == false
        E1.model.sstate.mask .= true
        @test issssolved(m) == true
        @test neqns(m.sstate) == 2
        @steadystate m y = 5
        @test length(m.sstate.constraints) == 1
        @test neqns(m.sstate) == 3
        @test length(alleqns(m.sstate)) == 3
    end
end

@testset "E1.lin" begin
    m = deepcopy(E1.model)
    with_linearized(m) do lm
        @test islinearized(lm)
        test_eval_RJ(lm, [0.0], [-0.5 1.0 -0.5 0.0 -1.0 0.0])
        compare_RJ_R!_(lm)
    end
    @test !islinearized(m)
    lm = linearized(m)
    test_eval_RJ(lm, [0.0], [-0.5 1.0 -0.5 0.0 -1.0 0.0])
    compare_RJ_R!_(lm)
    @test islinearized(lm)
    @test !islinearized(m)
    linearize!(m)
    @test islinearized(m)
end

@testset "E1.params" begin
    let m = E1.model
        for α = 0.0:0.1:1.0
            β = 1.0 - α
            m.α = α
            m.β = β
            test_eval_RJ(m, [0.0], [-α 1.0 -β 0.0 -1.0 0.0;])
        end
    end
end


module AUX
using ModelBaseEcon
model = Model()
@variables model x y
@equations model begin
    x[t + 1] = log(x[t] - x[t - 1])
    y[t + 1] = y[t] + log(y[t - 1])
end
@initialize model
end
@testset "AUX" begin
    let m = AUX.model
        @test m.nvars == 2
        @test m.nshks == 0
        @test m.nauxs == 2
        @test length(m.auxeqns) == 2
        x = ones(2, 2)
        @test_throws ErrorException ModelBaseEcon.update_auxvars(x, m)
        x = 2 .* ones(4, 2)
        ax = ModelBaseEcon.update_auxvars(x, m; default=0.1)
        @test size(ax) == (4, 4)
        @test x == ax[:, 1:2]
        @test ax[:, 3:4] == [0.0 0.0; 0.1 log(2.0); 0.1 log(2.0); 0.0 0.0]
    end
end


@using_example E2
@testset "E2" begin
    @test length(E2.model.parameters) == 3
    @test length(E2.model.variables) == 3
    @test length(E2.model.shocks) == 3
    @test length(E2.model.equations) == 3
    @test E2.model.maxlag == 1
    @test E2.model.maxlead == 1
    test_eval_RJ(E2.model, [0.0, 0.0, 0.0], 
        [-.5      1  -.48     0    0  0    0   -.02     0  0  -1  0  0  0 0 0  0 0;
           0  -.375     0  -.75    1  0    0  -.125     0  0   0  0  0 -1 0 0  0 0;
           0      0  -.02     0  .02  0  -.5      1  -.48  0   0  0  0  0 0 0 -1 0])
    compare_RJ_R!_(E2.model)
end

<<<<<<< HEAD

@testset "sstate" begin
    m = M2.model
    ss = m.sstate
    empty!(ss.constraints)
    out = let io = IOBuffer()
        print(io, ss)
        readlines(seek(io, 0))
    end
    @test length(out) == 2
    @steadystate m pinf = rate + 1
    out = let io = IOBuffer()
        print(io, ss)
        readlines(seek(io, 0))
    end
    @test length(out) == 3
    @test length(split(out[end], "=")) == 2
    #
    @test propertynames(ss) == tuple(variables(m)...)
    @test ss.pinf.level == ss.pinf[1]
    @test ss.pinf.slope == ss.pinf[2]
    ss.pinf = (level=2.3, slope=0.7)
    @test ss.values[1:2] == [2.3, 0.7]
    @test ss[:rate] == ss["rate"]
    ss["rate"].level = 21
    ss[:rate].slope = 0.21
    @test ss[:rate].level == 21 && ss["rate"].slope == 0.21
end



@using_example M3
@testset "M3" begin
    @test length(M3.model.parameters) == 3
    @test length(M3.model.variables) == 3
    @test length(M3.model.shocks) == 3
    @test length(M3.model.equations) == 3
    @test M3.model.maxlag == 2
    @test M3.model.maxlead == 3
    compare_RJ_R!_(M3.model)
    test_eval_RJ(M3.model, [0.0, 0.0, 0.0], 
=======
@using_example E3
@testset "E3" begin
    @test length(E3.model.parameters) == 3
    @test length(E3.model.variables) == 3
    @test length(E3.model.shocks) == 3
    @test length(E3.model.equations) == 3
    @test E3.model.maxlag == 2
    @test E3.model.maxlead == 3
    compare_RJ_R!_(E3.model)
    test_eval_RJ(E3.model, [0.0, 0.0, 0.0], 
>>>>>>> b9876334
        sparse(
            [1, 1, 2, 1, 3, 1, 1, 2, 2, 3,  3,  3,  1,  2,  3,  3,  1,  2,  3],
            [2, 3, 3, 4, 4, 5, 6, 8, 9, 9, 13, 14, 15, 15, 15, 16, 21, 27, 33],
            [-0.5, 1.0, -0.375, -0.3, -0.02, -0.05, -0.05, -0.75, 1.0, 0.02, -0.25, 
             -0.25, -0.02, -0.125, 1.0, -0.48, -1.0, -1.0, -1.0],
            3, 36,
        )
    )
end

@using_example E6
@testset "E6" begin
    @test length(E6.model.parameters) == 2
    @test length(E6.model.variables) == 6
    @test length(E6.model.shocks) == 2
    @test length(E6.model.equations) == 6
    @test E6.model.maxlag == 2
    @test E6.model.maxlead == 3
    compare_RJ_R!_(E6.model)
    nt = 1 + E6.model.maxlag + E6.model.maxlead
    test_eval_RJ(E6.model, [-0.0027, -0.0025, 0.0, 0.0, 0.0, 0.0], 
        sparse(
            [2, 2, 2, 3, 5, 2, 2, 2, 1, 1, 3, 4, 1, 3, 6, 5, 5, 4, 4, 6, 6, 2, 1],
            [1, 2, 3, 3, 3, 4, 5, 6, 8, 9, 9, 9, 10, 15, 15, 20, 21, 26, 27, 32, 33, 39, 45],
            [-0.1, -0.1, 1.0, -1.0, -1.0, -0.1, -0.1, -0.1, -0.2, 1.0, -1.0, -1.0, -0.2, 1.0, 
             -1.0, -1.0, 1.0, -1.0, 1.0, -1.0, 1.0, -1.0, -1.0],
            6, 6 * 8,
        ))
end
<|MERGE_RESOLUTION|>--- conflicted
+++ resolved
@@ -162,10 +162,8 @@
     compare_RJ_R!_(E2.model)
 end
 
-<<<<<<< HEAD
-
 @testset "sstate" begin
-    m = M2.model
+    m = E2.model
     ss = m.sstate
     empty!(ss.constraints)
     out = let io = IOBuffer()
@@ -192,19 +190,6 @@
     @test ss[:rate].level == 21 && ss["rate"].slope == 0.21
 end
 
-
-
-@using_example M3
-@testset "M3" begin
-    @test length(M3.model.parameters) == 3
-    @test length(M3.model.variables) == 3
-    @test length(M3.model.shocks) == 3
-    @test length(M3.model.equations) == 3
-    @test M3.model.maxlag == 2
-    @test M3.model.maxlead == 3
-    compare_RJ_R!_(M3.model)
-    test_eval_RJ(M3.model, [0.0, 0.0, 0.0], 
-=======
 @using_example E3
 @testset "E3" begin
     @test length(E3.model.parameters) == 3
@@ -215,7 +200,6 @@
     @test E3.model.maxlead == 3
     compare_RJ_R!_(E3.model)
     test_eval_RJ(E3.model, [0.0, 0.0, 0.0], 
->>>>>>> b9876334
         sparse(
             [1, 1, 2, 1, 3, 1, 1, 2, 2, 3,  3,  3,  1,  2,  3,  3,  1,  2,  3],
             [2, 3, 3, 4, 4, 5, 6, 8, 9, 9, 13, 14, 15, 15, 15, 16, 21, 27, 33],
